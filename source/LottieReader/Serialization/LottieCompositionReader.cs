// Licensed to the .NET Foundation under one or more agreements.
// The .NET Foundation licenses this file to you under the MIT license.
// See the LICENSE file in the project root for more information.

// If defined, an issue will be reported for each field that is discovered
// but not parsed. This is used to help test that parsing is complete.
#define CheckForUnparsedFields

using System;
using System.Collections;
using System.Collections.Generic;
using System.Diagnostics;
using System.IO;
using System.Linq;
using System.Runtime.CompilerServices;
using Newtonsoft.Json;
using Newtonsoft.Json.Linq;

using PathGeometry = Microsoft.Toolkit.Uwp.UI.Lottie.LottieData.Sequence<Microsoft.Toolkit.Uwp.UI.Lottie.LottieData.BezierSegment>;

#if CheckForUnparsedFields
using JArray = Microsoft.Toolkit.Uwp.UI.Lottie.LottieData.Serialization.CheckedJsonArray;
using JObject = Microsoft.Toolkit.Uwp.UI.Lottie.LottieData.Serialization.CheckedJsonObject;
#endif

namespace Microsoft.Toolkit.Uwp.UI.Lottie.LottieData.Serialization
{
    // See: https://github.com/airbnb/lottie-web/tree/master/docs/json for the (usually out-of-date) schema.
    // See: https://helpx.adobe.com/pdf/after_effects_reference.pdf for the After Effects semantics.
#if PUBLIC
    public
#endif
    sealed class LottieCompositionReader
    {
        static readonly AnimatableFloatParser s_animatableFloatParser = new AnimatableFloatParser();
        static readonly AnimatableVector2Parser s_animatableVector2Parser = new AnimatableVector2Parser();
        static readonly AnimatableVector3Parser s_animatableVector3Parser = new AnimatableVector3Parser();
        static readonly AnimatableGeometryParser s_animatableGeometryParser = new AnimatableGeometryParser();
        static readonly Animatable<double> s_animatable_0 = new Animatable<double>(0, null);
        static readonly JsonLoadSettings s_jsonLoadSettings = new JsonLoadSettings
        {
            // Ignore commands and line info. Not needed and makes the parser a bit faster.
            CommentHandling = CommentHandling.Ignore,
            LineInfoHandling = LineInfoHandling.Ignore,
        };

        readonly AnimatableColorParser _animatableColorParser;
        readonly ParsingIssues _issues = new ParsingIssues(throwOnIssue: false);

        Options _options;

        /// <summary>
        /// Specifies optional behavior for the reader.
        /// </summary>
        [Flags]
        public enum Options
        {
            None = 0,

            /// <summary>
            /// Do not ignore the alpha channel when reading color values from arrays.
            /// </summary>
            /// <description>
            /// Lottie files produced by BodyMovin include an alpha channel value that
            /// is ignored by renderers. By default the <see cref="LottieCompositionReader" />
            /// will set the alpha channel to 1.0. By enabling this option the alpha channel
            /// will be set to whatever is in the Lottie file. This option does not apply to
            /// color values read from hex strings.
            /// </description>
            DoNotIgnoreAlpha = 1,

            /// <summary>
            /// Do not read the Name values.
            /// </summary>
            IgnoreNames = 2,

            /// <summary>
            /// Do not read the Match Name values.
            /// </summary>
            IgnoreMatchNames = 4,
        }

        /// <summary>
        /// Parses a Lottie file to create a <see cref="LottieComposition"/>.
        /// </summary>
        /// <returns>A <see cref="LottieComposition"/> read from the json stream.</returns>
        public static LottieComposition ReadLottieCompositionFromJsonStream(
            Stream stream,
            Options options,
            out (string Code, string Description)[] issues)
        {
            JsonReader jsonReader;
            try
            {
                var streamReader = new StreamReader(stream);
                jsonReader = new JsonTextReader(streamReader);
            }
            catch (Exception e)
            {
                var issueCollector = new ParsingIssues(throwOnIssue: false);
                issueCollector.FailedToParseJson(e.Message);
                issues = issueCollector.GetIssues();
                return null;
            }

            return ReadLottieCompositionFromJson(jsonReader, options, out issues);
        }

        LottieCompositionReader(Options options)
        {
            _options = options;
            _animatableColorParser = new AnimatableColorParser(!options.HasFlag(Options.DoNotIgnoreAlpha));
        }

        static LottieComposition ReadLottieCompositionFromJson(
            JsonReader jsonReader,
            Options options,
            out (string Code, string Description)[] issues)
        {
            var reader = new LottieCompositionReader(options);
            LottieComposition result = null;
            try
            {
                result = reader.ParseLottieComposition(jsonReader);
            }
            catch (JsonReaderException e)
            {
                reader._issues.FatalError(e.Message);
            }
            catch (LottieCompositionReaderException e)
            {
                reader._issues.FatalError(e.Message);
            }

            issues = reader._issues.GetIssues();
            return result;
        }

        LottieComposition ParseLottieComposition(JsonReader reader)
        {
            string version = null;
            double? framesPerSecond = null;
            double? inPoint = null;
            double? outPoint = null;
            double? width = null;
            double? height = null;
            string name = null;
            bool? is3d = null;
            var assets = EmptyArray<Asset>.Singleton;
            var chars = EmptyArray<Char>.Singleton;
            var fonts = EmptyArray<Font>.Singleton;
            var layers = EmptyArray<Layer>.Singleton;
            var markers = EmptyArray<Marker>.Singleton;

            ConsumeToken(reader);

            while (reader.Read())
            {
                switch (reader.TokenType)
                {
                    case JsonToken.StartObject:
                    case JsonToken.StartArray:
                    case JsonToken.StartConstructor:
                    case JsonToken.Raw:
                    case JsonToken.Integer:
                    case JsonToken.Float:
                    case JsonToken.String:
                    case JsonToken.Boolean:
                    case JsonToken.Null:
                    case JsonToken.Undefined:
                    case JsonToken.EndArray:
                    case JsonToken.EndConstructor:
                    case JsonToken.Date:
                    case JsonToken.Bytes:
                        // Here means the JSON was invalid or our parser got confused.
                        throw UnexpectedTokenException(reader);

                    case JsonToken.Comment:
                        // Ignore comments.
                        ConsumeToken(reader);
                        break;

                    case JsonToken.PropertyName:
                        var currentProperty = (string)reader.Value;

                        ConsumeToken(reader);

                        switch (currentProperty)
                        {
                            case "assets":
                                assets = ParseArrayOf(reader, ParseAsset).ToArray();
                                break;
                            case "chars":
                                chars = ParseArrayOf(reader, ParseChar).ToArray();
                                break;
                            case "comps":
                                _issues.IgnoredField("comps");
                                ConsumeArray(reader);
                                break;
                            case "ddd":
                                is3d = ParseBool(reader);
                                break;
                            case "fr":
                                framesPerSecond = ParseDouble(reader);
                                break;
                            case "fonts":
                                fonts = ParseFonts(reader).ToArray();
                                break;
                            case "layers":
                                layers = ParseLayers(reader);
                                break;
                            case "h":
                                height = ParseDouble(reader);
                                break;
                            case "ip":
                                inPoint = ParseDouble(reader);
                                break;
                            case "op":
                                outPoint = ParseDouble(reader);
                                break;
                            case "markers":
                                markers = ParseArrayOf(reader, ParseMarker).ToArray();
                                break;
                            case "nm":
                                name = (string)reader.Value;
                                break;
                            case "v":
                                version = (string)reader.Value;
                                break;
                            case "w":
                                width = ParseDouble(reader);
                                break;

                            default:
                                throw UnexpectedTokenException(reader);
                        }

                        break;

                    case JsonToken.EndObject:
                        {
                            if (version == null)
                            {
                                throw new LottieCompositionReaderException("Version parameter not found.");
                            }

                            if (!width.HasValue)
                            {
                                throw new LottieCompositionReaderException("Width parameter not found.");
                            }

                            if (!height.HasValue)
                            {
                                throw new LottieCompositionReaderException("Height parameter not found.");
                            }

                            if (!inPoint.HasValue)
                            {
                                throw new LottieCompositionReaderException("Start frame parameter not found.");
                            }

                            if (!outPoint.HasValue)
                            {
                                throw new LottieCompositionReaderException("End frame parameter not found.");
                            }

                            int[] versions = new[] { 0, 0, 0 };
                            try
                            {
                                versions = version.Split('.').Select(int.Parse).ToArray();
                            }
                            catch (FormatException)
                            {
                                // Ignore
                            }
                            catch (OverflowException)
                            {
                                // Ignore
                            }

                            if (layers == null)
                            {
                                throw new LottieCompositionReaderException("No layers found.");
                            }

                            var result = new LottieComposition(
                                                name: name ?? string.Empty,
                                                width: width ?? 0.0,
                                                height: height ?? 0.0,
                                                inPoint: inPoint ?? 0.0,
                                                outPoint: outPoint ?? 0.0,
                                                framesPerSecond: framesPerSecond ?? 0.0,
                                                is3d: false,
                                                version: new Version(versions[0], versions[1], versions[2]),
                                                assets: new AssetCollection(assets),
                                                chars: chars,
                                                fonts: fonts,
                                                layers: new LayerCollection(layers),
                                                markers: markers);
                            return result;
                        }

                    default:
                        throw new InvalidOperationException();
                }
            }

            throw EofException;
        }

        Marker ParseMarker(JsonReader reader)
        {
            ExpectToken(reader, JsonToken.StartObject);

            string name = null;
            double durationSeconds = 0;
            double progress = 0;

            while (reader.Read())
            {
                switch (reader.TokenType)
                {
                    case JsonToken.PropertyName:
                        var currentProperty = (string)reader.Value;

                        ConsumeToken(reader);

                        switch (currentProperty)
                        {
                            case "cm":
                                name = (string)reader.Value;
                                break;
                            case "dr":
                                durationSeconds = ParseDouble(reader);
                                break;
                            case "tm":
                                progress = ParseDouble(reader);
                                break;
                            default:
                                throw UnexpectedFieldException(reader, currentProperty);
                        }

                        break;
                    case JsonToken.EndObject:
                        return new Marker(progress, name, durationSeconds);
                    default:
                        throw UnexpectedTokenException(reader);
                }
            }

            throw EofException;
        }

        Asset ParseAsset(JsonReader reader)
        {
            ExpectToken(reader, JsonToken.StartObject);

            int e = 0;
            string id = null;
            double width = 0.0;
            double height = 0.0;
            string imagePath = null;
            string fileName = null;
            string name = null;
            Layer[] layers = null;

            while (reader.Read())
            {
                switch (reader.TokenType)
                {
                    case JsonToken.PropertyName:
                        {
                            var currentProperty = (string)reader.Value;
                            ConsumeToken(reader);

                            switch (currentProperty)
                            {
                                case "e":
                                    // TODO: unknown what this is. It shows up in image assets.
                                    e = ParseInt(reader);
                                    break;
                                case "h":
                                    height = ParseDouble(reader);
                                    break;
                                case "id":
                                    // Older lotties use a string. New lotties use an int. Handle either as strings.
                                    switch (reader.TokenType)
                                    {
                                        case JsonToken.String:
                                            id = (string)reader.Value;
                                            break;
                                        case JsonToken.Integer:
                                            id = ParseInt(reader).ToString();
                                            break;
                                        default:
                                            throw UnexpectedTokenException(reader);
                                    }

                                    break;
                                case "layers":
                                    layers = ParseLayers(reader);
                                    break;
                                case "nm":
                                    // TODO - not sure why, but shows up in one Layers asset in the corpus.
                                    name = (string)reader.Value;
                                    break;
                                case "p":
                                    fileName = (string)reader.Value;
                                    break;
                                case "u":
                                    imagePath = (string)reader.Value;
                                    break;
                                case "w":
                                    width = ParseDouble(reader);
                                    break;
                                case "xt":
                                    // TODO - unknown - seen once in Layers asset in the corpus.
                                    var xt = ParseInt(reader);
                                    break;
                                default:
                                    throw UnexpectedFieldException(reader, currentProperty);
                            }
                        }

                        break;
                    case JsonToken.EndObject:
                        {
                            if (id == null)
                            {
                                throw Exception("Asset with no id", reader);
                            }

                            if (layers != null)
                            {
                                return new LayerCollectionAsset(id, new LayerCollection(layers));
                            }
                            else if (imagePath != null && fileName != null)
                            {
                                return CreateImageAsset(id, width, height, imagePath, fileName);
                            }
                            else
                            {
                                _issues.AssetType("NaN");
                                return null;
                            }
                        }

                    default: throw UnexpectedTokenException(reader);
                }
            }

            throw EofException;
        }

        static ImageAsset CreateImageAsset(string id, double width, double height, string imagePath, string fileName)
        {
            // Colon is never valid for a file name. If fileName contains a colon it is probably a URL.
            var colonIndex = fileName.IndexOf(':');
            return string.IsNullOrWhiteSpace(imagePath) && colonIndex > 0
                ? (ImageAsset)CreateEmbeddedImageAsset(id, width, height, dataUrl: fileName)
                : new ExternalImageAsset(id, width, height, imagePath, fileName);
        }

        static EmbeddedImageAsset CreateEmbeddedImageAsset(string id, double width, double height, string dataUrl)
        {
            var colonIndex = dataUrl.IndexOf(':');
            var urlScheme = dataUrl.Substring(0, colonIndex);
            switch (urlScheme)
            {
                case "data":
                    // We only support the data: scheme
                    break;
                default:
                    throw new LottieCompositionReaderException($"Unsupported image asset url scheme: \"{urlScheme}\".");
            }

            // The mime type follows the colon, up to the first comma.
            var commaIndex = dataUrl.IndexOf(',', colonIndex + 1);
            if (commaIndex <= 0)
            {
                throw new LottieCompositionReaderException("Missing image asset url mime type.");
            }

            var (type, subtype, parameters) = ParseMimeType(dataUrl.Substring(colonIndex + 1, commaIndex - colonIndex - 1));

            if (type != "image")
            {
                throw new LottieCompositionReaderException($"Unsupported mime type: \"{type}\".");
            }

            switch (subtype)
            {
                case "png":
                case "jpg":
                    break;

                case "jpeg":
                    // Standardize on "jpg" for the convenience of consumers.
                    subtype = "jpg";
                    break;

                default:
                    throw new LottieCompositionReaderException($"Unsupported mime image subtype: \"{subtype}\".");
            }

            // The embedded data starts after the comma.
            var bytes = Convert.FromBase64String(dataUrl.Substring(commaIndex + 1));

            return new EmbeddedImageAsset(id, width, height, bytes, subtype);
        }

        static (string type, string subtype, string[] parameter) ParseMimeType(string mimeType)
        {
            var typeAndParameters = mimeType.Split(';').Select(s => s.Trim()).ToArray();
            var typeAndSubtype = typeAndParameters[0].Split('/');
            var parameters = typeAndParameters.Skip(1).ToArray();
            return (typeAndSubtype[0], typeAndSubtype.Length > 1 ? typeAndSubtype[1] : string.Empty, parameters);
        }

        Char ParseChar(JsonReader reader)
        {
            ExpectToken(reader, JsonToken.StartObject);

            string ch = null;
            string fFamily = null;
            double? size = null;
            string style = null;
            double? width = null;
            List<ShapeLayerContent> shapes = null;

            while (reader.Read())
            {
                switch (reader.TokenType)
                {
                    case JsonToken.PropertyName:
                        {
                            var currentProperty = (string)reader.Value;
                            ConsumeToken(reader);

                            switch (currentProperty)
                            {
                                case "ch":
                                    ch = (string)reader.Value;
                                    break;
                                case "data":
                                    shapes = ReadShapes(JObject.Load(reader, s_jsonLoadSettings));
                                    break;
                                case "fFamily":
                                    fFamily = (string)reader.Value;
                                    break;
                                case "size":
                                    size = ParseDouble(reader);
                                    break;
                                case "style":
                                    style = (string)reader.Value;
                                    break;
                                case "w":
                                    width = ParseDouble(reader);
                                    break;
                                default:
                                    throw UnexpectedFieldException(reader, currentProperty);
                            }
                        }

                        break;
                    case JsonToken.EndObject:
                        {
                            return new Char(ch, fFamily, style, size ?? 0, width ?? 0, shapes);
                        }

                    default: throw UnexpectedTokenException(reader);
                }
            }

            throw EofException;
        }

        IEnumerable<Font> ParseFonts(JsonReader reader)
        {
            var fontsObject = JObject.Load(reader, s_jsonLoadSettings);
            foreach (JObject item in fontsObject.GetNamedArray("list"))
            {
                var fName = item.GetNamedString("fName");
                var fFamily = item.GetNamedString("fFamily");
                var fStyle = item.GetNamedString("fStyle");
                var ascent = ReadFloat(item.GetNamedValue("ascent"));
                AssertAllFieldsRead(item);
                yield return new Font(fName, fFamily, fStyle, ascent);
            }

            AssertAllFieldsRead(fontsObject);
        }

        Layer[] ParseLayers(JsonReader reader)
        {
            return LoadArrayOfJObjects(reader).Select(a => ReadLayer(a)).Where(a => a != null).ToArray();
        }

        // May return null if there was a problem reading the layer.
        Layer ReadLayer(JObject obj)
        {
            // Not clear whether we need to read these fields.
            IgnoreFieldThatIsNotYetSupported(obj, "bounds");
            IgnoreFieldThatIsNotYetSupported(obj, "sy");
            IgnoreFieldThatIsNotYetSupported(obj, "td");

            // Field 'hasMask' is deprecated and thus we are intentionally ignoring it
            IgnoreFieldIntentionally(obj, "hasMask");

            var layerArgs = default(Layer.LayerArgs);

            layerArgs.Name = ReadName(obj);
            layerArgs.Index = ReadInt(obj, "ind") ?? throw new LottieCompositionReaderException("Missing layer index");
            layerArgs.Parent = ReadInt(obj, "parent");
            layerArgs.Is3d = ReadBool(obj, "ddd") == true;
            layerArgs.AutoOrient = ReadBool(obj, "ao") == true;
            layerArgs.BlendMode = BmToBlendMode(obj.GetNamedNumber("bm", 0));
            layerArgs.IsHidden = ReadBool(obj, "hd") == true;
            var render = ReadBool(obj, "render") != false;

            if (!render)
            {
                _issues.LayerWithRenderFalse();
                return null;
            }

            // Warnings
            if (layerArgs.Name.EndsWith(".ai") || obj.GetNamedString("cl", string.Empty) == "ai")
            {
                _issues.IllustratorLayers();
            }

            if (obj.ContainsKey("ef"))
            {
                _issues.LayerEffectsIsNotSupported(layerArgs.Name);
            }

            // ----------------------
            // Layer Transform
            // ----------------------
            var shapeLayerContentArgs = default(ShapeLayerContent.ShapeLayerContentArgs);
            ReadShapeLayerContentArgs(obj, ref shapeLayerContentArgs);
            layerArgs.Transform = ReadTransform(obj.GetNamedObject("ks"), in shapeLayerContentArgs);

            // ------------------------------
            // Layer Animation
            // ------------------------------
            layerArgs.TimeStretch = obj.GetNamedNumber("sr", 1.0);

            // Time when the layer starts
            layerArgs.StartFrame = obj.GetNamedNumber("st");

            // Time when the layer becomes visible.
            layerArgs.InFrame = obj.GetNamedNumber("ip");
            layerArgs.OutFrame = obj.GetNamedNumber("op");

            // NOTE: The spec specifies this as 'maskProperties' but the BodyMovin tool exports
            // 'masksProperties' with the plural 'masks'.
            var maskProperties = obj.GetNamedArray("masksProperties", null);
            layerArgs.Masks = maskProperties != null ? ReadMaskProperties(maskProperties) : null;

            layerArgs.LayerMatteType = TTToMatteType(obj.GetNamedNumber("tt", (double)Layer.MatteType.None));

            switch (TyToLayerType(obj.GetNamedNumber("ty", double.NaN)))
            {
                case Layer.LayerType.PreComp:
                    {
                        var refId = obj.GetNamedString("refId", string.Empty);
                        var width = obj.GetNamedNumber("w");
                        var height = obj.GetNamedNumber("h");
                        var tm = obj.GetNamedObject("tm", null);
                        if (tm != null)
                        {
                            _issues.TimeRemappingOfPreComps();
                        }

                        AssertAllFieldsRead(obj);
                        return new PreCompLayer(in layerArgs, refId, width, height);
                    }

                case Layer.LayerType.Solid:
                    {
                        var solidWidth = ReadInt(obj, "sw").Value;
                        var solidHeight = ReadInt(obj, "sh").Value;
                        var solidColor = ReadColorFromString(obj.GetNamedString("sc"));

                        AssertAllFieldsRead(obj);
                        return new SolidLayer(in layerArgs, solidWidth, solidHeight, solidColor);
                    }

                case Layer.LayerType.Image:
                    {
                        var refId = obj.GetNamedString("refId", string.Empty);

                        AssertAllFieldsRead(obj);
                        return new ImageLayer(in layerArgs, refId);
                    }

                case Layer.LayerType.Null:
                    AssertAllFieldsRead(obj);
                    return new NullLayer(in layerArgs);

                case Layer.LayerType.Shape:
                    {
                        var shapes = ReadShapes(obj);

                        AssertAllFieldsRead(obj);
                        return new ShapeLayer(in layerArgs, shapes);
                    }

                case Layer.LayerType.Text:
                    {
                        // Text layer references an asset.
                        var refId = obj.GetNamedString("refId", string.Empty);

                        // Text data.
                        ReadTextData(obj.GetNamedObject("t"));

                        AssertAllFieldsRead(obj);
                        return new TextLayer(in layerArgs, refId);
                    }

                default: throw new InvalidOperationException();
            }
        }

        void ReadTextData(JObject obj)
        {
            // TODO - read text data

            // Animatable text value
            // "t":text
            // "f":fontName
            // "s":size
            // "j":(int)justification
            // "tr":(int)tracking
            // "lh":lineHeight
            // "ls":baselineShift
            // "fc":fillColor
            // "sc":strokeColor
            // "sw":strokeWidth
            // "of":(bool)strokeOverFill
            IgnoreFieldThatIsNotYetSupported(obj, "d");

            IgnoreFieldThatIsNotYetSupported(obj, "p");
            IgnoreFieldThatIsNotYetSupported(obj, "m");

            // Array of animatable text properties (fc:fill color, sc:stroke color, sw:stroke width, t:tracking (float))
            IgnoreFieldThatIsNotYetSupported(obj, "a");
            AssertAllFieldsRead(obj);
        }

        List<ShapeLayerContent> ReadShapes(JObject obj)
        {
            return ReadShapesList(obj.GetNamedArray("shapes", null));
        }

        List<ShapeLayerContent> ReadShapesList(JArray shapesJson)
        {
            var shapes = new List<ShapeLayerContent>();
            if (shapesJson != null)
            {
                var shapesJsonCount = shapesJson.Count;
                shapes.Capacity = shapesJsonCount;
                for (var i = 0; i < shapesJsonCount; i++)
                {
                    var item = ReadShapeContent(shapesJson[i].AsObject());
                    if (item != null)
                    {
                        shapes.Add(item);
                    }
                }
            }

            return shapes;
        }

        IEnumerable<Mask> ReadMaskProperties(JArray array)
        {
            foreach (var elem in array)
            {
                var obj = elem.AsObject();

                // Ignoring field 'x' because it is not in the official spec
                // The x property refers to the mask expansion. In AE you can
                // expand or shrink a mask getting a reduced or expanded version of the same shape.
                IgnoreFieldThatIsNotYetSupported(obj, "x");

                var inverted = obj.GetNamedBoolean("inv");
                var name = ReadName(obj);
                var animatedGeometry = ReadAnimatableGeometry(obj.GetNamedObject("pt"));
                var opacity = ReadAnimatableFloat(obj.GetNamedObject("o"));
                var mode = Mask.MaskMode.None;
                var maskMode = obj.GetNamedString("mode");
                switch (maskMode)
                {
                    case "a":
                        mode = Mask.MaskMode.Additive;
                        break;
                    case "d":
                        mode = Mask.MaskMode.Darken;
                        break;
                    case "f":
                        mode = Mask.MaskMode.Difference;
                        break;
                    case "i":
                        mode = Mask.MaskMode.Intersect;
                        break;
                    case "l":
                        mode = Mask.MaskMode.Lighten;
                        break;
                    case "n":
                        mode = Mask.MaskMode.None;
                        break;
                    case "s":
                        mode = Mask.MaskMode.Subtract;
                        break;
                    default:
                        throw new LottieCompositionReaderException($"Unexpected mask mode: {maskMode}");
                }

                AssertAllFieldsRead(obj);
                yield return new Mask(
                    inverted,
                    name,
                    animatedGeometry,
                    opacity,
                    mode
                );
            }
        }

        static Color ReadColorFromString(string hex)
        {
            if (string.IsNullOrWhiteSpace(hex))
            {
                return Color.TransparentBlack;
            }
            else
            {
                var index = 1; // Skip '#'

                // '#AARRGGBB'
                byte a = 255;
                if (hex.Length == 9)
                {
                    a = Convert.ToByte(hex.Substring(index, 2), 16);
                    index += 2;
                }

                var r = Convert.ToByte(hex.Substring(index, 2), 16);
                index += 2;
                var g = Convert.ToByte(hex.Substring(index, 2), 16);
                index += 2;
                var b = Convert.ToByte(hex.Substring(index, 2), 16);

                return Color.FromArgb(
                    a / 255.0,
                    r / 255.0,
                    g / 255.0,
                    b / 255.0);
            }
        }

        string ReadName(JObject obj)
        {
            if (_options.HasFlag(Options.IgnoreNames))
            {
                IgnoreFieldIntentionally(obj, "nm");
                return string.Empty;
            }
            else
            {
                return obj.GetNamedString("nm", string.Empty);
            }
        }

        string ReadMatchName(JObject obj)
        {
            if (_options.HasFlag(Options.IgnoreMatchNames))
            {
                IgnoreFieldIntentionally(obj, "mn");
                return string.Empty;
            }
            else
            {
                return obj.GetNamedString("mn", string.Empty);
            }
        }

        void ReadShapeLayerContentArgs(JObject obj, ref ShapeLayerContent.ShapeLayerContentArgs args)
        {
            args.Name = ReadName(obj);
            args.MatchName = ReadMatchName(obj);
            args.BlendMode = BmToBlendMode(obj.GetNamedNumber("bm", 0));
        }

        ShapeLayerContent ReadShapeContent(JObject obj)
        {
            var args = default(ShapeLayerContent.ShapeLayerContentArgs);
            ReadShapeLayerContentArgs(obj, ref args);

            var type = obj.GetNamedString("ty");

            switch (type)
            {
                case "gr":
                    return ReadShapeGroup(obj, in args);
                case "st":
                    return ReadSolidColorStroke(obj, in args);
                case "gs":
                    return ReadGradientStroke(obj, in args);
                case "fl":
                    return ReadSolidColorFill(obj, in args);
                case "gf":
                    return ReadGradientFill(obj, in args);
                case "tr":
                    return ReadTransform(obj, in args);
                case "el":
                    return ReadEllipse(obj, in args);
                case "sr":
                    return ReadPolystar(obj, in args);
                case "rc":
                    return ReadRectangle(obj, in args);
                case "sh":
                    return ReadPath(obj, in args);
                case "tm":
                    return ReadTrimPath(obj, in args);
                case "mm":
                    return ReadMergePaths(obj, in args);
                case "rd":
                    return ReadRoundedCorner(obj, in args);
                case "rp":
                    return ReadRepeater(obj, in args);
                default:
                    _issues.UnexpectedShapeContentType(type);
                    return null;
            }
        }

        ShapeGroup ReadShapeGroup(JObject obj, in ShapeLayerContent.ShapeLayerContentArgs shapeLayerContentArgs)
        {
            // Not clear whether we need to read these fields.
            IgnoreFieldThatIsNotYetSupported(obj, "cix");
            IgnoreFieldThatIsNotYetSupported(obj, "cl");
            IgnoreFieldThatIsNotYetSupported(obj, "ix");
            IgnoreFieldThatIsNotYetSupported(obj, "hd");

            var numberOfProperties = ReadInt(obj, "np");
            var items = ReadShapesList(obj.GetNamedArray("it", null));
            AssertAllFieldsRead(obj);
            return new ShapeGroup(in shapeLayerContentArgs, items);
        }

        // "st"
        SolidColorStroke ReadSolidColorStroke(JObject obj, in ShapeLayerContent.ShapeLayerContentArgs shapeLayerContentArgs)
        {
            // Not clear whether we need to read these fields.
            IgnoreFieldThatIsNotYetSupported(obj, "fillEnabled");
            IgnoreFieldThatIsNotYetSupported(obj, "hd");

            var color = ReadColor(obj);
            var opacityPercent = ReadOpacityPercent(obj);
            var strokeWidth = ReadAnimatableFloat(obj.GetNamedObject("w"));
            var capType = LcToLineCapType(obj.GetNamedNumber("lc"));
            var joinType = LjToLineJoinType(obj.GetNamedNumber("lj"));
            var miterLimit = obj.GetNamedNumber("ml", 4); // Default miter limit in AfterEffects is 4

            // Get dash pattern to be set as StrokeDashArray
            Animatable<double> offset = null;
            var dashPattern = new List<double>();
            var dashesJson = obj.GetNamedArray("d", null);
            if (dashesJson != null)
            {
                for (int i = 0; i < dashesJson.Count; i++)
                {
                    var dashObj = dashesJson[i].AsObject();

                    switch (dashObj.GetNamedString("n"))
                    {
                        case "o":
                            offset = ReadAnimatableFloat(dashObj.GetNamedObject("v"));
                            break;
                        case "d":
                        case "g":
                            dashPattern.Add(ReadAnimatableFloat(dashObj.GetNamedObject("v")).InitialValue);
                            break;
                    }
                }
            }

            AssertAllFieldsRead(obj);
            return new SolidColorStroke(
                in shapeLayerContentArgs,
                offset ?? s_animatable_0,
                dashPattern,
                color,
                opacityPercent,
                strokeWidth,
                capType,
                joinType,
                miterLimit);
        }

        // gs
        ShapeLayerContent ReadGradientStroke(JObject obj, in ShapeLayerContent.ShapeLayerContentArgs shapeLayerContentArgs)
        {
            switch (TToGradientType(obj.GetNamedNumber("t")))
            {
                case GradientType.Linear:
                    return ReadLinearGradientStroke(obj, in shapeLayerContentArgs);
                case GradientType.Radial:
                    return ReadRadialGradientStroke(obj, in shapeLayerContentArgs);
                default:
                    throw new InvalidOperationException();
            }
        }

        LinearGradientStroke ReadLinearGradientStroke(JObject obj, in ShapeLayerContent.ShapeLayerContentArgs shapeLayerContentArgs)
        {
            _issues.GradientStrokes();

            // Not clear whether we need to read these fields.
            IgnoreFieldThatIsNotYetSupported(obj, "hd");
            IgnoreFieldThatIsNotYetSupported(obj, "g");
            IgnoreFieldThatIsNotYetSupported(obj, "t");

            // highlightLength - ReadAnimatableFloat(obj.GetNamedObject("h")) - but is optional
            IgnoreFieldThatIsNotYetSupported(obj, "h");

            // highlightAngle - ReadAnimatableFloat(obj.GetNamedObject("a")) - but is optional
            IgnoreFieldThatIsNotYetSupported(obj, "1");

            var opacityPercent = ReadOpacityPercent(obj);
            var strokeWidth = ReadAnimatableFloat(obj.GetNamedObject("w"));
            var capType = LcToLineCapType(obj.GetNamedNumber("lc"));
            var joinType = LjToLineJoinType(obj.GetNamedNumber("lj"));
            var miterLimit = obj.GetNamedNumber("ml", 4); // Default miter limit in AfterEffects is 4
            var startPoint = ReadAnimatableVector3(obj.GetNamedObject("s"));
            var endPoint = ReadAnimatableVector3(obj.GetNamedObject("e"));

            AssertAllFieldsRead(obj);
            return new LinearGradientStroke(
                in shapeLayerContentArgs,
                opacityPercent,
                strokeWidth,
                capType,
                joinType,
                miterLimit);
        }

        RadialGradientStroke ReadRadialGradientStroke(JObject obj, in ShapeLayerContent.ShapeLayerContentArgs shapeLayerContentArgs)
        {
            _issues.GradientStrokes();

            // Not clear whether we need to read these fields.
            IgnoreFieldThatIsNotYetSupported(obj, "t");

            // highlightLength - ReadAnimatableFloat(obj.GetNamedObject("h")) - but is optional
            IgnoreFieldThatIsNotYetSupported(obj, "h");

            // highlightAngle - ReadAnimatableFloat(obj.GetNamedObject("a")) - but is optional
            IgnoreFieldThatIsNotYetSupported(obj, "1");

            var opacityPercent = ReadOpacityPercent(obj);
            var strokeWidth = ReadAnimatableFloat(obj.GetNamedObject("w"));
            var capType = LcToLineCapType(obj.GetNamedNumber("lc"));
            var joinType = LjToLineJoinType(obj.GetNamedNumber("lj"));
            var miterLimit = obj.GetNamedNumber("ml", 4); // Default miter limit in AfterEffects is 4
            var startPoint = ReadAnimatableVector3(obj.GetNamedObject("s"));
            var endPoint = ReadAnimatableVector3(obj.GetNamedObject("e"));

            AssertAllFieldsRead(obj);
            return new RadialGradientStroke(
                in shapeLayerContentArgs,
                opacityPercent,
                strokeWidth,
                capType,
                joinType,
                miterLimit);
        }

        // "fl"
        SolidColorFill ReadSolidColorFill(JObject obj, in ShapeLayerContent.ShapeLayerContentArgs shapeLayerContentArgs)
        {
            // Not clear whether we need to read these fields.
            IgnoreFieldThatIsNotYetSupported(obj, "fillEnabled");
            IgnoreFieldThatIsNotYetSupported(obj, "cl");
            IgnoreFieldThatIsNotYetSupported(obj, "hd");

            var fillType = ReadFillType(obj);
            var opacityPercent = ReadOpacityPercent(obj);
            var color = ReadColor(obj);

            AssertAllFieldsRead(obj);
            return new SolidColorFill(in shapeLayerContentArgs, fillType, opacityPercent, color);
        }

        // gf
        ShapeLayerContent ReadGradientFill(JObject obj, in ShapeLayerContent.ShapeLayerContentArgs shapeLayerContentArgs)
        {
            switch (TToGradientType(obj.GetNamedNumber("t")))
            {
                case GradientType.Linear:
                    return ReadLinearGradientFill(obj, in shapeLayerContentArgs);
                case GradientType.Radial:
                    return ReadRadialGradientFill(obj, in shapeLayerContentArgs);
                default:
                    throw new InvalidOperationException();
            }
        }

        RadialGradientFill ReadRadialGradientFill(JObject obj, in ShapeLayerContent.ShapeLayerContentArgs shapeLayerContentArgs)
        {
            // Not clear whether we need to read these fields.
            IgnoreFieldThatIsNotYetSupported(obj, "hd");
            IgnoreFieldThatIsNotYetSupported(obj, "1");

            var fillType = ReadFillType(obj);
            var opacityPercent = ReadOpacityPercent(obj);
            var startPoint = ReadAnimatableVector3(obj.GetNamedObject("s"));
            var endPoint = ReadAnimatableVector3(obj.GetNamedObject("e"));
            ReadAnimatableGradientStops(obj.GetNamedObject("g"), out var colorStops, out var opacityPercentStops);

            Animatable<double> highlightLength = null;
            var highlightLengthObject = obj.GetNamedObject("h");
            if (highlightLengthObject != null)
            {
                highlightLength = ReadAnimatableFloat(highlightLengthObject);
            }

            Animatable<double> highlightDegrees = null;
            var highlightAngleObject = obj.GetNamedObject("a");
            if (highlightAngleObject != null)
            {
                highlightDegrees = ReadAnimatableFloat(highlightAngleObject);
            }

            AssertAllFieldsRead(obj);
            return new RadialGradientFill(
                in shapeLayerContentArgs,
                fillType: fillType,
                opacityPercent: opacityPercent,
                startPoint: startPoint,
                endPoint: endPoint,
                colorStops: colorStops,
                opacityPercentStops: opacityPercentStops,
                highlightLength: null,
                highlightDegrees: null);
        }

        LinearGradientFill ReadLinearGradientFill(JObject obj, in ShapeLayerContent.ShapeLayerContentArgs shapeLayerContentArgs)
        {
            // Not clear whether we need to read these fields.
            IgnoreFieldThatIsNotYetSupported(obj, "hd");

            var fillType = ReadFillType(obj);
            var opacityPercent = ReadOpacityPercent(obj);
            var startPoint = ReadAnimatableVector3(obj.GetNamedObject("s"));
            var endPoint = ReadAnimatableVector3(obj.GetNamedObject("e"));
            ReadAnimatableGradientStops(obj.GetNamedObject("g"), out var colorStops, out var opacityPercentStops);

            AssertAllFieldsRead(obj);
            return new LinearGradientFill(
                in shapeLayerContentArgs,
                fillType: fillType,
                opacityPercent: opacityPercent,
                startPoint: startPoint,
                endPoint: endPoint,
                colorStops: colorStops,
                opacityPercentStops: opacityPercentStops);
        }

        Ellipse ReadEllipse(JObject obj, in ShapeLayerContent.ShapeLayerContentArgs shapeLayerContentArgs)
        {
            // Not clear whether we need to read these fields.
            IgnoreFieldThatIsNotYetSupported(obj, "closed");
            IgnoreFieldThatIsNotYetSupported(obj, "hd");

            var position = ReadAnimatableVector3(obj.GetNamedObject("p"));
            var diameter = ReadAnimatableVector3(obj.GetNamedObject("s"));
            var direction = ReadBool(obj, "d") == true;
            AssertAllFieldsRead(obj);
            return new Ellipse(in shapeLayerContentArgs, direction, position, diameter);
        }

        Polystar ReadPolystar(JObject obj, in ShapeLayerContent.ShapeLayerContentArgs shapeLayerContentArgs)
        {
            // Not clear whether we need to read these fields.
            IgnoreFieldThatIsNotYetSupported(obj, "ix");

            var direction = ReadBool(obj, "d") == true;

            var type = SyToPolystarType(obj.GetNamedNumber("sy", double.NaN));

            var points = ReadAnimatableFloat(obj.GetNamedObject("pt"));
            if (points.IsAnimated)
            {
                _issues.PolystarAnimation("points");
            }

            var position = ReadAnimatableVector3(obj.GetNamedObject("p"));
            if (position.IsAnimated)
            {
                _issues.PolystarAnimation("position");
            }

            var rotation = ReadAnimatableFloat(obj.GetNamedObject("r"));
            if (rotation.IsAnimated)
            {
                _issues.PolystarAnimation("rotation");
            }

            var outerRadius = ReadAnimatableFloat(obj.GetNamedObject("or"));
            if (outerRadius.IsAnimated)
            {
                _issues.PolystarAnimation("outer radius");
            }

            var outerRoundedness = ReadAnimatableFloat(obj.GetNamedObject("os"));
            if (outerRoundedness.IsAnimated)
            {
                _issues.PolystarAnimation("outer roundedness");
            }

            Animatable<double> innerRadius;
            Animatable<double> innerRoundedness;

            if (type == Polystar.PolyStarType.Star)
            {
                innerRadius = ReadAnimatableFloat(obj.GetNamedObject("ir"));
                if (innerRadius.IsAnimated)
                {
                    _issues.PolystarAnimation("inner radius");
                }

                innerRoundedness = ReadAnimatableFloat(obj.GetNamedObject("is"));
                if (innerRoundedness.IsAnimated)
                {
                    _issues.PolystarAnimation("inner roundedness");
                }
            }
            else
            {
                innerRadius = null;
                innerRoundedness = null;
            }

            AssertAllFieldsRead(obj);
            return new Polystar(
                in shapeLayerContentArgs,
                direction,
                type,
                points,
                position,
                rotation,
                innerRadius,
                outerRadius,
                innerRoundedness,
                outerRoundedness);
        }

        Rectangle ReadRectangle(JObject obj, in ShapeLayerContent.ShapeLayerContentArgs shapeLayerContentArgs)
        {
            // Not clear whether we need to read these fields.
            IgnoreFieldThatIsNotYetSupported(obj, "hd");

            var direction = ReadBool(obj, "d") == true;
            var position = ReadAnimatableVector3(obj.GetNamedObject("p"));
            var size = ReadAnimatableVector3(obj.GetNamedObject("s"));
            var cornerRadius = ReadAnimatableFloat(obj.GetNamedObject("r"));

            AssertAllFieldsRead(obj);
            return new Rectangle(in shapeLayerContentArgs, direction, position, size, cornerRadius);
        }

        Path ReadPath(JObject obj, in ShapeLayerContent.ShapeLayerContentArgs shapeLayerContentArgs)
        {
            // Not clear whether we need to read these fields.
            IgnoreFieldThatIsNotYetSupported(obj, "ind");
            IgnoreFieldThatIsNotYetSupported(obj, "ix");
            IgnoreFieldThatIsNotYetSupported(obj, "hd");
            IgnoreFieldThatIsNotYetSupported(obj, "cl");
            IgnoreFieldThatIsNotYetSupported(obj, "closed");

            var geometry = ReadAnimatableGeometry(obj.GetNamedObject("ks"));
            var direction = ReadBool(obj, "d") == true;
            AssertAllFieldsRead(obj);
            return new Path(in shapeLayerContentArgs, direction, geometry);
        }

        TrimPath ReadTrimPath(JObject obj, in ShapeLayerContent.ShapeLayerContentArgs shapeLayerContentArgs)
        {
            // Not clear whether we need to read these fields.
            IgnoreFieldThatIsNotYetSupported(obj, "ix");
            IgnoreFieldThatIsNotYetSupported(obj, "hd");

            var startPercent = ReadAnimatableFloat(obj.GetNamedObject("s"));
            var endPercent = ReadAnimatableFloat(obj.GetNamedObject("e"));
            var offsetDegrees = ReadAnimatableFloat(obj.GetNamedObject("o"));
            var trimType = MToTrimType(obj.GetNamedNumber("m", 1));
            AssertAllFieldsRead(obj);
            return new TrimPath(
                in shapeLayerContentArgs,
                trimType,
                startPercent,
                endPercent,
                offsetDegrees);
        }

        Repeater ReadRepeater(JObject obj, in ShapeLayerContent.ShapeLayerContentArgs shapeLayerContentArgs)
        {
            var count = ReadAnimatableFloat(obj.GetNamedObject("c"));
            var offset = ReadAnimatableFloat(obj.GetNamedObject("o"));
            var transform = ReadRepeaterTransform(obj.GetNamedObject("tr"), in shapeLayerContentArgs);
            return new Repeater(in shapeLayerContentArgs, count, offset, transform);
        }

        MergePaths ReadMergePaths(JObject obj, in ShapeLayerContent.ShapeLayerContentArgs shapeLayerContentArgs)
        {
            // Not clear whether we need to read these fields.
            IgnoreFieldThatIsNotYetSupported(obj, "hd");

            var mergeMode = MmToMergeMode(obj.GetNamedNumber("mm"));
            AssertAllFieldsRead(obj);
            return new MergePaths(
                in shapeLayerContentArgs,
                mergeMode);
        }

        RoundedCorner ReadRoundedCorner(JObject obj, in ShapeLayerContent.ShapeLayerContentArgs shapeLayerContentArgs)
        {
            // Not clear whether we need to read these fields.
            IgnoreFieldThatIsNotYetSupported(obj, "hd");
            IgnoreFieldThatIsNotYetSupported(obj, "ix");

            var radius = ReadAnimatableFloat(obj.GetNamedObject("r"));
            AssertAllFieldsRead(obj);
            return new RoundedCorner(
                in shapeLayerContentArgs,
                radius);
        }

        ShapeFill.PathFillType ReadFillType(JObject obj)
        {
            var isWindingFill = ReadBool(obj, "r") == true;
            return isWindingFill ? ShapeFill.PathFillType.Winding : ShapeFill.PathFillType.EvenOdd;
        }

        Animatable<double> ReadOpacityPercent(JObject obj)
        {
            var jsonOpacity = obj.GetNamedObject("o", null);
            return ReadOpacityPercentFromObject(jsonOpacity);
        }

        Animatable<double> ReadOpacityPercentFromObject(JObject obj)
        {
            var result = obj != null
                ? ReadAnimatableFloat(obj)
                : new Animatable<double>(100, null);
            return result;
        }

        Animatable<Color> ReadColor(JObject obj) =>
            ReadAnimatableColor(obj.GetNamedObject("c", null));

        Animatable<Color> ReadAnimatableColor(JObject obj)
        {
            if (obj == null)
            {
                return new Animatable<Color>(Color.Black, null);
            }

            _animatableColorParser.ParseJson(this, obj, out IEnumerable<KeyFrame<Color>> keyFrames, out Color initialValue);

            var propertyIndex = ReadInt(obj, "ix");

            return keyFrames.Any()
                ? new Animatable<Color>(keyFrames, propertyIndex)
                : new Animatable<Color>(initialValue, propertyIndex);
        }

        // Reads the transform for a repeater. Repeater transforms are the same as regular transforms
        // except they have an extra couple properties.
        RepeaterTransform ReadRepeaterTransform(JObject obj, in ShapeLayerContent.ShapeLayerContentArgs shapeLayerContentArgs)
        {
            var startOpacityPercent = ReadOpacityPercentFromObject(obj.GetNamedObject("so", null));
            var endOpacityPercent = ReadOpacityPercentFromObject(obj.GetNamedObject("eo", null));
            var transform = ReadTransform(obj, in shapeLayerContentArgs);
            return new RepeaterTransform(
                in shapeLayerContentArgs,
                transform.Anchor,
                transform.Position,
                transform.ScalePercent,
                transform.RotationDegrees,
                transform.OpacityPercent,
                startOpacityPercent,
                endOpacityPercent);
        }

        Transform ReadTransform(JObject obj, in ShapeLayerContent.ShapeLayerContentArgs shapeLayerContentArgs)
        {
            IAnimatableVector3 anchor = null;
            IAnimatableVector3 position = null;
            IAnimatableVector3 scalePercent = null;
            Animatable<double> rotation = null;

            var anchorJson = obj.GetNamedObject("a", null);
            if (anchorJson != null)
            {
                anchor = ReadAnimatableVector3(anchorJson);
            }
            else
            {
                anchor = new AnimatableVector3(default(Vector3), null);
            }

            var positionJson = obj.GetNamedObject("p", null);
            if (positionJson != null)
            {
                position = ReadAnimatableVector3(positionJson);
            }
            else
            {
                throw new LottieCompositionReaderException("Missing transform for position");
            }

            var scaleJson = obj.GetNamedObject("s", null);
            if (scaleJson != null)
            {
                scalePercent = ReadAnimatableVector3(scaleJson);
            }

            var rotationJson = obj.GetNamedObject("r", null);
            if (rotationJson == null)
            {
                rotationJson = obj.GetNamedObject("rz", null);
            }

            if (rotationJson != null)
            {
                rotation = ReadAnimatableFloat(rotationJson);
            }
            else
            {
                throw new LottieCompositionReaderException("Missing transform for rotation");
            }

            var opacityPercent = ReadOpacityPercent(obj);

            return new Transform(in shapeLayerContentArgs, anchor, position, scalePercent, rotation, opacityPercent);
        }

        static bool? ReadBool(JObject obj, string name)
        {
            if (!obj.ContainsKey(name))
            {
                return null;
            }

            var value = obj.GetNamedValue(name);

            switch (value.Type)
            {
                case JTokenType.Boolean:
                    return obj.GetNamedBoolean(name);
                case JTokenType.Integer:
                case JTokenType.Float:
                    return ReadInt(obj, name)?.Equals(1);
                case JTokenType.Null:
                case JTokenType.String:
                case JTokenType.Array:
                case JTokenType.Object:
                default:
                    throw new InvalidOperationException();
            }
        }

        static int? ReadInt(JObject obj, string name)
        {
            var value = obj.GetNamedNumber(name, double.NaN);
            if (double.IsNaN(value))
            {
                return null;
            }

            // Newtonsoft has its own casting logic so to bypass this, we first cast to a double and then round
            // because the desired behavior is to round doubles to the nearest value.
            var intValue = unchecked((int)Math.Round((double)value));
            if (value != intValue)
            {
                return null;
            }

            return intValue;
        }

        Animatable<Vector2> ReadAnimatableVector2(JObject obj)
        {
            IgnoreFieldThatIsNotYetSupported(obj, "s");

            // Expressions not supported.
            IgnoreFieldThatIsNotYetSupported(obj, "x");

            var propertyIndex = ReadInt(obj, "ix");
            if (obj.ContainsKey("k"))
            {
                s_animatableVector2Parser.ParseJson(this, obj, out IEnumerable<KeyFrame<Vector2>> keyFrames, out Vector2 initialValue);
                AssertAllFieldsRead(obj);

                return keyFrames.Any()
                    ? new Animatable<Vector2>(keyFrames, propertyIndex)
                    : new Animatable<Vector2>(initialValue, propertyIndex);
            }

            throw new LottieCompositionReaderException("Animatable Vector2 could not be read.");
        }

        IAnimatableVector3 ReadAnimatableVector3(JObject obj)
        {
            IgnoreFieldThatIsNotYetSupported(obj, "s");

            // Expressions not supported.
            IgnoreFieldThatIsNotYetSupported(obj, "x");

            var propertyIndex = ReadInt(obj, "ix");
            if (obj.ContainsKey("k"))
            {
                s_animatableVector3Parser.ParseJson(this, obj, out IEnumerable<KeyFrame<Vector3>> keyFrames, out Vector3 initialValue);
                AssertAllFieldsRead(obj);

                return keyFrames.Any()
                    ? new AnimatableVector3(keyFrames, propertyIndex)
                    : new AnimatableVector3(initialValue, propertyIndex);
            }
            else
            {
                // Split X and Y dimensions
                var x = ReadAnimatableFloat(obj.GetNamedObject("x"));
                var y = ReadAnimatableFloat(obj.GetNamedObject("y"));
                AssertAllFieldsRead(obj);

                return new AnimatableXYZ(x, y, s_animatable_0);
            }
        }

        Animatable<PathGeometry> ReadAnimatableGeometry(JObject obj)
        {
            s_animatableGeometryParser.ParseJson(this, obj, out IEnumerable<KeyFrame<PathGeometry>> keyFrames, out PathGeometry initialValue);
            var propertyIndex = ReadInt(obj, "ix");

            return keyFrames.Any()
                ? new Animatable<PathGeometry>(keyFrames, propertyIndex)
                : new Animatable<PathGeometry>(initialValue, propertyIndex);
        }

        void ReadAnimatableGradientStops(
            JObject obj,
            out Animatable<Sequence<ColorGradientStop>> colorStops,
            out Animatable<Sequence<OpacityGradientStop>> opacityPercentStops)
        {
            var numberOfColorStops = ReadInt(obj, "p");

            var animatableColorStopsParser = new AnimatableColorStopsParser(numberOfColorStops);
            animatableColorStopsParser.ParseJson(
                this,
                obj.GetNamedObject("k"),
                out var colorKeyFrames,
                out var colorInitialValue);

            var propertyIndex = ReadInt(obj, "ix");
            colorStops = colorKeyFrames.Any()
                ? new Animatable<Sequence<ColorGradientStop>>(colorKeyFrames, propertyIndex)
                : new Animatable<Sequence<ColorGradientStop>>(colorInitialValue, propertyIndex);

            if (numberOfColorStops.HasValue)
            {
                var animatableOpacityPercentStopsParser = new AnimatableOpacityPercentStopsParser(numberOfColorStops.Value);
                animatableOpacityPercentStopsParser.ParseJson(
                    this,
                    obj.GetNamedObject("k"),
                    out var opacityKeyFrames,
                    out var opacityInitialValue);

                opacityPercentStops = opacityKeyFrames.Any()
                    ? new Animatable<Sequence<OpacityGradientStop>>(opacityKeyFrames, propertyIndex)
                    : new Animatable<Sequence<OpacityGradientStop>>(opacityInitialValue, propertyIndex);
            }
            else
            {
                opacityPercentStops = new Animatable<Sequence<OpacityGradientStop>>(Sequence<OpacityGradientStop>.Empty, propertyIndex);
            }
        }

        Animatable<double> ReadAnimatableFloat(JObject obj)
        {
            s_animatableFloatParser.ParseJson(this, obj, out IEnumerable<KeyFrame<double>> keyFrames, out double initialValue);
            var propertyIndex = ReadInt(obj, "ix");

            return keyFrames.Any()
                ? new Animatable<double>(keyFrames, propertyIndex)
                : new Animatable<double>(initialValue, propertyIndex);
        }

        static Vector3 ReadVector3FromJsonArray(JArray array)
        {
            double x = 0;
            double y = 0;
            double z = 0;
            int i = 0;
            var count = array.Count;
            for (; i < count; i++)
            {
                // NOTE: indexing JsonArray is faster than enumerating it.
                var number = (double)array[i];
                switch (i)
                {
                    case 0:
                        x = number;
                        break;
                    case 1:
                        y = number;
                        break;
                    case 2:
                        z = number;
                        break;
                    default:
                        throw new LottieCompositionReaderException("Too many values for Vector3.");
                }
            }

            // Allow either 2 or 3 values to be specified. If 2 values, assume z==0.
            if (i < 2)
            {
                throw new LottieCompositionReaderException("Not enough values for Vector3.");
            }

            return new Vector3(x, y, z);
        }

        static Vector2 ReadVector2FromJsonArray(JArray array)
        {
            double x = 0;
            double y = 0;
            int i = 0;
            var count = array.Count;
            for (; i < count; i++)
            {
                // NOTE: indexing JsonArray is faster than enumerating it.
                var number = (double)array[i];
                switch (i)
                {
                    case 0:
                        x = number;
                        break;
                    case 1:
                        y = number;
                        break;
                }
            }

            if (i < 2)
            {
                throw new LottieCompositionReaderException("Not enough values for Vector2.");
            }

            return new Vector2(x, y);
        }

        sealed class AnimatableVector2Parser : AnimatableParser<Vector2>
        {
            protected override Vector2 ReadValue(JToken obj) => ReadVector2FromJsonArray(obj.AsArray());
        }

        sealed class AnimatableVector3Parser : AnimatableParser<Vector3>
        {
            protected override Vector3 ReadValue(JToken obj) => ReadVector3FromJsonArray(obj.AsArray());
        }

        sealed class AnimatableColorParser : AnimatableParser<Color>
        {
            readonly bool _ignoreAlpha;

            internal AnimatableColorParser(bool ignoreAlpha)
            {
                _ignoreAlpha = ignoreAlpha;
            }

            protected override Color ReadValue(JToken obj)
            {
                var colorArray = obj.AsArray();
                double a = 0;
                double r = 0;
                double g = 0;
                double b = 0;
                int i = 0;
                var count = colorArray.Count;
                for (; i < count; i++)
                {
                    // Note: indexing a JsonArray is faster than enumerating.
                    var number = (double)colorArray[i];
                    switch (i)
                    {
                        case 0:
                            r = number;
                            break;
                        case 1:
                            g = number;
                            break;
                        case 2:
                            b = number;
                            break;
                        case 3:
                            a = number;
                            break;
                        default:
                            throw new LottieCompositionReaderException("Too many values for Color.");
                    }
                }

                // If ignoring alpha, allow 3 or 4 channels. BodyMovin generates 4 channels
                // however seeing as the alpha is ignored, 3 channels is enough.
                if (i < (_ignoreAlpha ? 3 : 4))
                {
                    throw new LottieCompositionReaderException("Not enough values for Color.");
                }

                // Some versions of Lottie use floats, some use bytes. Assume bytes if any values are > 1.
                if (r > 1 || g > 1 || b > 1 || a > 1)
                {
                    // Convert byte to float.
                    a /= 255;
                    r /= 255;
                    g /= 255;
                    b /= 255;
                }

                return Color.FromArgb(_ignoreAlpha ? 1 : a, r, g, b);
            }
        }

        sealed class AnimatableGeometryParser : AnimatableParser<PathGeometry>
        {
            protected override PathGeometry ReadValue(JToken value)
            {
                JObject pointsData = null;
                if (value.Type == JTokenType.Array)
                {
                    var firstItem = value.AsArray().First();
                    var firstItemAsObject = firstItem.AsObject();
                    if (firstItem.Type == JTokenType.Object && firstItemAsObject.ContainsKey("v"))
                    {
                        pointsData = firstItemAsObject;
                    }
                }
                else if (value.Type == JTokenType.Object && value.AsObject().ContainsKey("v"))
                {
                    pointsData = value.AsObject();
                }

                if (pointsData == null)
                {
                    return null;
                }

                var vertices = pointsData.GetNamedArray("v", null);
                var inTangents = pointsData.GetNamedArray("i", null);
                var outTangents = pointsData.GetNamedArray("o", null);
                var isClosed = pointsData.GetNamedBoolean("c", false);

                if (vertices == null || inTangents == null || outTangents == null)
                {
                    throw new LottieCompositionReaderException($"Unable to process points array or tangents. {pointsData}");
                }

                var beziers = new BezierSegment[isClosed ? vertices.Count : Math.Max(vertices.Count - 1, 0)];

                if (beziers.Length > 0)
                {
                    // The vertices for the figure.
                    var verticesAsVector2 = ReadVector2Array(vertices);

                    // The control points that define the cubic beziers between the vertices.
                    var inTangentsAsVector2 = ReadVector2Array(inTangents);
                    var outTangentsAsVector2 = ReadVector2Array(outTangents);

                    if (verticesAsVector2.Length != inTangentsAsVector2.Length ||
                        verticesAsVector2.Length != outTangentsAsVector2.Length)
                    {
                        throw new LottieCompositionReaderException($"Invalid path data. {pointsData}");
                    }

                    var cp3 = verticesAsVector2[0];

                    for (var i = 0; i < beziers.Length; i++)
                    {
                        // cp0 is the start point of the segment.
                        var cp0 = cp3;

                        // cp1 is relative to cp0
                        var cp1 = cp0 + outTangentsAsVector2[i];

                        // cp3 is the endpoint of the segment.
                        cp3 = verticesAsVector2[(i + 1) % verticesAsVector2.Length];

                        // cp2 is relative to cp3
                        var cp2 = cp3 + inTangentsAsVector2[(i + 1) % inTangentsAsVector2.Length];

                        beziers[i] = new BezierSegment(
                            cp0: cp0,
                            cp1: cp1,
                            cp2: cp2,
                            cp3: cp3);
                    }
                }

                return new PathGeometry(beziers);
            }

            static Vector2[] ReadVector2Array(JArray array)
            {
                IEnumerable<Vector2> ToVector2Enumerable()
                {
                    var count = array.Count;
                    for (int i = 0; i < count; i++)
                    {
                        yield return ReadVector2FromJsonArray(array[i].AsArray());
                    }
                }

                return ToVector2Enumerable().ToArray();
            }
        }

        sealed class AnimatableColorStopsParser : AnimatableParser<Sequence<ColorGradientStop>>
        {
            // The number of color stops. The opacity stops follow this number
            // of color stops. If not specified, all of the values are color stops.
            readonly int? _colorStopCount;

            internal AnimatableColorStopsParser(int? colorStopCount)
            {
                _colorStopCount = colorStopCount;
            }

            protected override Sequence<ColorGradientStop> ReadValue(JToken obj)
            {
                var gradientStopsData = obj.AsArray().Select(v => (double)v).ToArray();

                // Get the number of color stops. If _colorStopCount wasn't specified, all of
                // the data in the array is for color stops.
                var colorStopsDataLength = _colorStopCount.HasValue
                    ? _colorStopCount.Value * 4
                    : gradientStopsData.Length;

                if (gradientStopsData.Length < colorStopsDataLength)
                {
                    throw new LottieCompositionReaderException("Fewer gradient stop values than expected");
                }

                var colorStopsCount = colorStopsDataLength / 4;
                var colorStops = new ColorGradientStop[colorStopsCount];

                var offset = 0.0;
                var red = 0.0;
                var green = 0.0;
                int i;
                for (i = 0; i < colorStopsDataLength; i++)
                {
                    var value = gradientStopsData[i];
                    switch (i % 4)
                    {
                        case 0:
                            offset = value;
                            break;
                        case 1:
                            red = value;
                            break;
                        case 2:
                            green = value;
                            break;
                        case 3:
                            var blue = value;

                            // Some versions of Lottie use floats, some use bytes. Assume bytes if any values are > 1.
                            if (red > 1 || green > 1 || blue > 1)
                            {
                                // Convert byte to float.
                                red /= 255;
                                green /= 255;
                                blue /= 255;
                            }

                            colorStops[i / 4] = new ColorGradientStop(offset, Color.FromArgb(1, red, green, blue));
                            break;
                    }
                }

                return new Sequence<ColorGradientStop>(colorStops);
            }
        }

        sealed class AnimatableOpacityPercentStopsParser : AnimatableParser<Sequence<OpacityGradientStop>>
        {
            // The number of color stops. The opacity stops follow this number of color stops.
            readonly int _colorStopCount;

            internal AnimatableOpacityPercentStopsParser(int colorStopCount)
            {
                _colorStopCount = colorStopCount;
            }

            protected override Sequence<OpacityGradientStop> ReadValue(JToken obj)
            {
                var gradientStopsData = obj.AsArray().Skip(_colorStopCount * 4).Select(v => (double)v).ToArray();
                var gradientStops = new OpacityGradientStop[gradientStopsData.Length / 2];
                var offset = 0.0;
                for (int i = 0; i < gradientStopsData.Length; i++)
                {
                    var value = gradientStopsData[i];
                    switch (i % 2)
                    {
                        case 0:
                            offset = value;
                            break;
                        case 1:
                            double opacity = value;

                            // Some versions of Lottie use floats, some use bytes. Assume bytes if any values are > 1.
                            if (opacity > 1)
                            {
                                // Convert byte to float.
                                opacity /= 255;
                            }

<<<<<<< HEAD
                            gradientStops[i / 2] = new OpacityGradientStop(offset, opacityPercent: opacity * 100);
=======
                            gradientStops.Add(GradientStop.FromOpacityPercent(offset, opacity * 100));
>>>>>>> 362cfb45
                            break;
                    }
                }

<<<<<<< HEAD
                return new Sequence<OpacityGradientStop>(gradientStops);
=======
                // Merge the stops that have the same offset, and order by offset.
                var merged =
                    from stop in gradientStops
                    group stop by stop.Offset into grouped

                    // Order by offset.
                    orderby grouped.Key

                    // Note that if there are multiple color stops with the same offset or
                    // multiple opacity stops with the same offset, one will be chosen at
                    // random.
                    select grouped.Aggregate((g1, g2) => new GradientStop(g1.Offset, g1.Color ?? g2.Color, g1.OpacityPercent ?? g2.OpacityPercent));

                return new Sequence<GradientStop>(merged);
>>>>>>> 362cfb45
            }
        }

        sealed class AnimatableFloatParser : AnimatableParser<double>
        {
            protected override double ReadValue(JToken obj) => ReadFloat(obj);
        }

        abstract class AnimatableParser<T>
            where T : IEquatable<T>
        {
            private protected AnimatableParser()
            {
            }

            protected abstract T ReadValue(JToken obj);

            internal void ParseJson(LottieCompositionReader reader, JObject obj, out IEnumerable<KeyFrame<T>> keyFrames, out T initialValue)
            {
                // Deprecated "a" field meant "isAnimated". The existence of key frames means the same thing.
                reader.IgnoreFieldIntentionally(obj, "a");

                keyFrames = EmptyArray<KeyFrame<T>>.Singleton;
                initialValue = default(T);

                foreach (var field in obj)
                {
                    switch (field.Key)
                    {
                        case "k":
                            {
                                var k = field.Value;
                                if (k.Type == JTokenType.Array)
                                {
                                    var kArray = k.AsArray();
                                    if (HasKeyframes(kArray))
                                    {
                                        keyFrames = ReadKeyFrames(reader, kArray).ToArray();
                                        initialValue = keyFrames.First().Value;
                                    }
                                }

                                if (keyFrames == EmptyArray<KeyFrame<T>>.Singleton)
                                {
                                    initialValue = ReadValue(k);
                                }
                            }

                            break;

                        // Defines if property is animated. 0 or 1.
                        // Currently ignored because we derive this from the existence of keyframes.
                        case "a":
                            break;

                        // Property index. Used for expressions. Currently ignored because we don't support expressions.
                        case "ix":
                            // Do not report it as an issue - existence of "ix" doesn't mean that an expression is actually used.
                            break;

                        // Extremely rare fields seen in 1 Lottie file. Ignore.
                        case "nm": // Name
                        case "mn": // MatchName
                        case "hd": // IsHidden
                            break;

                        // Property expression. Currently ignored because we don't support expressions.
                        case "x":
                            reader._issues.Expressions();
                            break;
                        default:
                            reader._issues.UnexpectedField(field.Key);
                            break;
                    }
                }
            }

            static bool HasKeyframes(JArray array)
            {
                var firstItem = array[0];
                return firstItem.Type == JTokenType.Object && firstItem.AsObject().ContainsKey("t");
            }

            IEnumerable<KeyFrame<T>> ReadKeyFrames(LottieCompositionReader reader, JArray jsonArray)
            {
                int count = jsonArray.Count;

                if (count == 0)
                {
                    yield break;
                }

                // -
                // Keyframes are encoded in Lottie as an array consisting of a sequence
                // of start value with start frame and easing function. The final entry in the
                // array is the frame at which the last interpolation ends.
                // [
                //   { startValue_1, startFrame_1 },  # interpolates from startValue_1 to startValue_2 from startFrame_1 to startFrame_2
                //   { startValue_2, startFrame_2 },  # interpolates from startValue_2 to startValue_3 from startFrame_2 to startFrame_3
                //   { startValue_3, startFrame_3 },  # interpolates from startValue_3 to startValue_4 from startFrame_3 to startFrame_4
                //   { startValue_4, startFrame_4 }
                // ]
                // Earlier versions of Bodymovin used an endValue in each key frame.
                // [
                //   { startValue_1, endValue_1, startFrame_1 },  # interpolates from startValue_1 to endValue_1 from startFrame_1 to startFrame_2
                //   { startValue_2, endValue_2, startFrame_2 },  # interpolates from startValue_2 to endValue_2 from startFrame_2 to startFrame_3
                //   { startValue_3, endValue_3, startFrame_3 },  # interpolates from startValue_3 to endValue_3 from startFrame_3 to startFrame_4
                //   { startFrame_4 }
                // ]
                //
                // In order to handle the current and old formats, we detect the presence of the endValue field.
                // If there's an endValue field, the keyframes are using the old format.
                //
                // We convert these to keyframes that match the Windows.UI.Composition notion of a keyframe,
                // which is a triple: {endValue, endTime, easingFunction}.
                // An initial keyframe is created to describe the initial value. It has no easing function.
                //
                // -
                T endValue = default(T);

                // The initial keyframe has the same value as the initial value. Easing therefore doesn't
                // matter, but might as well use hold as it's the simplest (it does not interpolate).
                Easing easing = HoldEasing.Instance;

                // SpatialBeziers.
                var ti = default(Vector3);
                var to = default(Vector3);

                // NOTE: indexing an array with GetObjectAt is faster than enumerating.
                for (int i = 0; i < count; i++)
                {
                    var lottieKeyFrame = jsonArray[i].AsObject();

                    // "n" is a name on the keyframe. It is not useful and has been deprecated in Bodymovin.
                    reader.IgnoreFieldIntentionally(lottieKeyFrame, "n");

                    // Read the start frame.
                    var startFrame = lottieKeyFrame.GetNamedNumber("t", 0);

                    if (i == count - 1)
                    {
                        // This is the final key frame.
                        // If parsing the old format, this key frame will just have the "t" startFrame value.
                        // If parsing the new format, this key frame will also have the "s" startValue.
                        var finalStartValue = lottieKeyFrame.GetNamedValue("s");
                        if (finalStartValue == null)
                        {
                            // Old format.
                            yield return new KeyFrame<T>(startFrame, endValue, to, ti, easing);
                        }
                        else
                        {
                            // New format.
                            yield return new KeyFrame<T>(startFrame, ReadValue(finalStartValue), to, ti, easing);
                        }

                        // No more key frames to read.
                        break;
                    }

                    // Read the start value.
                    var startValue = ReadValue(lottieKeyFrame.GetNamedValue("s"));

                    // Output a keyframe that describes how to interpolate to this start value. The easing information
                    // comes from the previous Lottie keyframe.
                    yield return new KeyFrame<T>(startFrame, startValue, to, ti, easing);

                    // Spatial control points.
                    if (lottieKeyFrame.ContainsKey("ti"))
                    {
                        ti = ReadVector3FromJsonArray(lottieKeyFrame.GetNamedArray("ti"));
                        to = ReadVector3FromJsonArray(lottieKeyFrame.GetNamedArray("to"));
                    }

                    // Get the easing to the end value, and get the end value.
                    if (ReadBool(lottieKeyFrame, "h") == true)
                    {
                        // Hold the current value. The next value comes from the start
                        // of the next entry.
                        easing = HoldEasing.Instance;

                        // Synthesize an endValue. This is only used if this is the final frame.
                        endValue = startValue;
                    }
                    else
                    {
                        // Read the easing function parameters. If there are any parameters, it's a CubicBezierEasing.
                        var cp1Json = lottieKeyFrame.GetNamedObject("o", null);
                        var cp2Json = lottieKeyFrame.GetNamedObject("i", null);
                        if (cp1Json != null && cp2Json != null)
                        {
                            var cp1 = new Vector3(ReadFloat(cp1Json.GetNamedValue("x")), ReadFloat(cp1Json.GetNamedValue("y")), 0);
                            var cp2 = new Vector3(ReadFloat(cp2Json.GetNamedValue("x")), ReadFloat(cp2Json.GetNamedValue("y")), 0);
                            easing = new CubicBezierEasing(cp1, cp2);
                        }
                        else
                        {
                            easing = LinearEasing.Instance;
                        }

                        var endValueObject = lottieKeyFrame.GetNamedValue("e");
                        endValue = endValueObject != null ? ReadValue(endValueObject) : default(T);
                    }

                    // "e" is the end value of a key frame but has been deprecated because it should always be equal
                    // to the start value of the next key frame.
                    reader.IgnoreFieldIntentionally(lottieKeyFrame, "e");

                    reader.AssertAllFieldsRead(lottieKeyFrame);
                }
            }
        }

        static double ReadFloat(JToken jsonValue)
        {
            switch (jsonValue.Type)
            {
                case JTokenType.Float:
                case JTokenType.Integer:
                    return (double)jsonValue;
                case JTokenType.Array:
                    {
                        var array = jsonValue.AsArray();
                        switch (array.Count)
                        {
                            case 0:
                                throw new LottieCompositionReaderException("Expecting float but found empty array.");
                            case 1:
                                return (double)array[0];
                            default:
                                // Some Lottie files have multiple values in arrays that should only have one. Just
                                // take the first value.
                                return (double)array[0];
                        }
                    }

                case JTokenType.Null:
                case JTokenType.Boolean:
                case JTokenType.String:
                case JTokenType.Object:
                default:
                    throw new LottieCompositionReaderException($"Expected float but found {jsonValue.Type}.");
            }
        }

        static BlendMode BmToBlendMode(double bm)
        {
            if (bm == (int)bm)
            {
                switch ((int)bm)
                {
                    case 0: return BlendMode.Normal;
                    case 1: return BlendMode.Multiply;
                    case 2: return BlendMode.Screen;
                    case 3: return BlendMode.Overlay;
                    case 4: return BlendMode.Darken;
                    case 5: return BlendMode.Lighten;
                    case 6: return BlendMode.ColorDodge;
                    case 7: return BlendMode.ColorBurn;
                    case 8: return BlendMode.HardLight;
                    case 9: return BlendMode.SoftLight;
                    case 10: return BlendMode.Difference;
                    case 11: return BlendMode.Exclusion;
                    case 12: return BlendMode.Hue;
                    case 13: return BlendMode.Saturation;
                    case 14: return BlendMode.Color;
                    case 15: return BlendMode.Luminosity;
                    default:
                        throw new LottieCompositionReaderException($"Unexpected blend mode: {bm}.");
                }
            }

            throw new LottieCompositionReaderException($"Unexpected blend mode: {bm}.");
        }

        static Layer.LayerType TyToLayerType(double ty)
        {
            if (ty == (int)ty)
            {
                switch ((int)ty)
                {
                    case 0: return Layer.LayerType.PreComp;
                    case 1: return Layer.LayerType.Solid;
                    case 2: return Layer.LayerType.Image;
                    case 3: return Layer.LayerType.Null;
                    case 4: return Layer.LayerType.Shape;
                    case 5: return Layer.LayerType.Text;
                }
            }

            throw new LottieCompositionReaderException($"Unexpected layer type: {ty}.");
        }

        static Polystar.PolyStarType SyToPolystarType(double sy)
        {
            if (sy == (int)sy)
            {
                switch ((int)sy)
                {
                    case 1: return Polystar.PolyStarType.Star;
                    case 2: return Polystar.PolyStarType.Polygon;
                }
            }

            throw new LottieCompositionReaderException($"Unexpected polystar type: {sy}.");
        }

        static SolidColorStroke.LineCapType LcToLineCapType(double lc)
        {
            if (lc == (int)lc)
            {
                switch ((int)lc)
                {
                    case 1: return SolidColorStroke.LineCapType.Butt;
                    case 2: return SolidColorStroke.LineCapType.Round;
                    case 3: return SolidColorStroke.LineCapType.Projected;
                }
            }

            throw new LottieCompositionReaderException($"Unexpected linecap type: {lc}.");
        }

        static SolidColorStroke.LineJoinType LjToLineJoinType(double lj)
        {
            if (lj == (int)lj)
            {
                switch ((int)lj)
                {
                    case 1: return SolidColorStroke.LineJoinType.Miter;
                    case 2: return SolidColorStroke.LineJoinType.Round;
                    case 3: return SolidColorStroke.LineJoinType.Bevel;
                }
            }

            throw new LottieCompositionReaderException($"Unexpected linejoin type: {lj}.");
        }

        static TrimPath.TrimType MToTrimType(double m)
        {
            if (m == (int)m)
            {
                switch ((int)m)
                {
                    case 1: return TrimPath.TrimType.Simultaneously;
                    case 2: return TrimPath.TrimType.Individually;
                }
            }

            throw new LottieCompositionReaderException($"Unexpected trim type: {m}.");
        }

        static MergePaths.MergeMode MmToMergeMode(double mm)
        {
            if (mm == (int)mm)
            {
                switch ((int)mm)
                {
                    case 1: return MergePaths.MergeMode.Merge;
                    case 2: return MergePaths.MergeMode.Add;
                    case 3: return MergePaths.MergeMode.Subtract;
                    case 4: return MergePaths.MergeMode.Intersect;
                    case 5: return MergePaths.MergeMode.ExcludeIntersections;
                }
            }

            throw new LottieCompositionReaderException($"Unexpected merge mode: {mm}.");
        }

        static GradientType TToGradientType(double t)
        {
            if (t == (int)t)
            {
                switch ((int)t)
                {
                    case 1: return GradientType.Linear;
                    case 2: return GradientType.Radial;
                }
            }

            throw new LottieCompositionReaderException($"Unexpected gradient type: {t}");
        }

        enum GradientType
        {
            Linear,
            Radial,
        }

        static Layer.MatteType TTToMatteType(double tt)
        {
            if (tt == (int)tt)
            {
                switch ((int)tt)
                {
                    case 0: return Layer.MatteType.None;
                    case 1: return Layer.MatteType.Add;
                    case 2: return Layer.MatteType.Invert;
                }
            }

            throw new LottieCompositionReaderException($"Unexpected matte type: {tt}");
        }

        // Indicates that the given field will not be read because we don't yet support it.
        [Conditional("CheckForUnparsedFields")]
        void IgnoreFieldThatIsNotYetSupported(JObject obj, string fieldName)
        {
#if CheckForUnparsedFields
            obj.ReadFields.Add(fieldName);
#endif
        }

        // Indicates that the given field is not read because we don't need to read it.
        [Conditional("CheckForUnparsedFields")]
        void IgnoreFieldIntentionally(JObject obj, string fieldName)
        {
#if CheckForUnparsedFields
            obj.ReadFields.Add(fieldName);
#endif
        }

        // Reports an issue if the given JsonObject has fields that were not read.
        [Conditional("CheckForUnparsedFields")]
        void AssertAllFieldsRead(JObject obj, [CallerMemberName]string memberName = "")
        {
#if CheckForUnparsedFields
            var read = obj.ReadFields;
            var unread = new List<string>();
            foreach (var pair in obj)
            {
                if (!read.Contains(pair.Key))
                {
                    unread.Add(pair.Key);
                }
            }

            unread.Sort();
            foreach (var unreadField in unread)
            {
                _issues.IgnoredField($"{memberName}.{unreadField}");
            }
#endif
        }

        static void ExpectToken(JsonReader reader, JsonToken token)
        {
            if (reader.TokenType != token)
            {
                throw UnexpectedTokenException(reader);
            }
        }

        static bool ParseBool(JsonReader reader)
        {
            switch (reader.TokenType)
            {
                case JsonToken.Integer:
                    return (long)reader.Value != 0;
                case JsonToken.Float:
                    return (double)reader.Value != 0;
                case JsonToken.Boolean:
                    return (bool)reader.Value;
                default:
                    throw Exception($"Expected a bool, but got {reader.TokenType}", reader);
            }
        }

        static double ParseDouble(JsonReader reader)
        {
            switch (reader.TokenType)
            {
                case JsonToken.Integer:
                    return (double)(long)reader.Value;
                case JsonToken.Float:
                    return (double)reader.Value;
                default:
                    throw Exception($"Expected a number, but got {reader.TokenType}", reader);
            }
        }

        static int ParseInt(JsonReader reader, bool strict = false)
        {
            switch (reader.TokenType)
            {
                case JsonToken.Integer:
                    return checked((int)(long)reader.Value);
                case JsonToken.Float:
                    if (strict)
                    {
                        throw Exception("Expected an integer, but got a float", reader);
                    }

                    return checked((int)(long)Math.Round((double)reader.Value));
                default:
                    throw Exception($"Expected a number, but got {reader.TokenType}", reader);
            }
        }

        // Loads the JObjects in an array.
        static IEnumerable<JObject> LoadArrayOfJObjects(JsonReader reader)
        {
            ExpectToken(reader, JsonToken.StartArray);

            while (reader.Read())
            {
                switch (reader.TokenType)
                {
                    case JsonToken.StartObject:
                        yield return JObject.Load(reader, s_jsonLoadSettings);
                        break;
                    case JsonToken.EndArray:
                        yield break;
                    default:
                        throw UnexpectedTokenException(reader);
                }
            }

            throw EofException;
        }

        IEnumerable<T> ParseArrayOf<T>(JsonReader reader, Func<JsonReader, T> parser)
        {
            ExpectToken(reader, JsonToken.StartArray);

            while (reader.Read())
            {
                switch (reader.TokenType)
                {
                    case JsonToken.StartObject:
                        var result = parser(reader);
                        if (result != null)
                        {
                            yield return result;
                        }

                        break;

                    case JsonToken.EndArray:
                        yield break;

                    default:
                        throw UnexpectedTokenException(reader);
                }
            }
        }

        // Consumes a token from the stream.
        static void ConsumeToken(JsonReader reader)
        {
            if (!reader.Read())
            {
                throw EofException;
            }
        }

        // Consumes an array from the stream.
        void ConsumeArray(JsonReader reader)
        {
            ExpectToken(reader, JsonToken.StartArray);

            var startArrayCount = 1;

            while (reader.Read())
            {
                switch (reader.TokenType)
                {
                    case JsonToken.StartArray:
                        startArrayCount++;
                        break;
                    case JsonToken.EndArray:
                        startArrayCount--;
                        if (startArrayCount == 0)
                        {
                            return;
                        }

                        break;
                }
            }

            throw EofException;
        }

        // Consumes an object from the stream.
        void ConsumeObject(JsonReader reader)
        {
            ExpectToken(reader, JsonToken.StartObject);

            var objectStartCount = 1;

            while (reader.Read())
            {
                switch (reader.TokenType)
                {
                    case JsonToken.StartObject:
                        objectStartCount++;
                        break;
                    case JsonToken.EndObject:
                        objectStartCount--;
                        if (objectStartCount == 0)
                        {
                            return;
                        }

                        break;
                }
            }

            throw EofException;
        }

        static LottieCompositionReaderException EofException => new LottieCompositionReaderException("EOF");

        static LottieCompositionReaderException UnexpectedFieldException(JsonReader reader, string field) => Exception($"Unexpected field: {field}", reader);

        static LottieCompositionReaderException UnexpectedTokenException(JsonReader reader) => Exception($"Unexpected token: {reader.TokenType}", reader);

        static LottieCompositionReaderException Exception(string message, JsonReader reader) => new LottieCompositionReaderException($"{message} @ {reader.Path}");
    }

#if CheckForUnparsedFields
    sealed class CheckedJsonObject : IEnumerable<KeyValuePair<string, JToken>>
    {
        internal Newtonsoft.Json.Linq.JObject Wrapped { get; }

        internal HashSet<string> ReadFields { get; } = new HashSet<string>();

        internal CheckedJsonObject(Newtonsoft.Json.Linq.JObject wrapped)
        {
            Wrapped = wrapped;
        }

        internal static CheckedJsonObject Parse(string input, JsonLoadSettings loadSettings) => new CheckedJsonObject(Newtonsoft.Json.Linq.JObject.Parse(input, loadSettings));

        internal bool ContainsKey(string key)
        {
            ReadFields.Add(key);
            return Wrapped.ContainsKey(key);
        }

        internal bool TryGetValue(string propertyName, out JToken value)
        {
            ReadFields.Add(propertyName);
            return Wrapped.TryGetValue(propertyName, out value);
        }

        internal static CheckedJsonObject Load(JsonReader reader, JsonLoadSettings settings)
        {
            return new CheckedJsonObject(Newtonsoft.Json.Linq.JObject.Load(reader, settings));
        }

        public IEnumerator<KeyValuePair<string, JToken>> GetEnumerator()
        {
            return Wrapped.GetEnumerator();
        }

        IEnumerator IEnumerable.GetEnumerator()
        {
            return Wrapped.GetEnumerator();
        }

        public static implicit operator CheckedJsonObject(Newtonsoft.Json.Linq.JObject value)
        {
            return value == null ? null : new CheckedJsonObject(value);
        }
    }

    sealed class CheckedJsonArray : IList<JToken>
    {
        internal Newtonsoft.Json.Linq.JArray Wrapped { get; }

        internal CheckedJsonArray(Newtonsoft.Json.Linq.JArray wrapped)
        {
            Wrapped = wrapped;
        }

        internal static CheckedJsonArray Load(JsonReader reader, JsonLoadSettings settings)
        {
            return new CheckedJsonArray(Newtonsoft.Json.Linq.JArray.Load(reader, settings));
        }

        public JToken this[int index] { get => Wrapped[index]; set => throw new NotImplementedException(); }

        public int Count => Wrapped.Count;

        public bool IsReadOnly => throw new NotImplementedException();

        public void Add(JToken item)
        {
            throw new NotImplementedException();
        }

        public void Clear()
        {
            throw new NotImplementedException();
        }

        public bool Contains(JToken item)
        {
            throw new NotImplementedException();
        }

        public void CopyTo(JToken[] array, int arrayIndex)
        {
            throw new NotImplementedException();
        }

        public IEnumerator<JToken> GetEnumerator()
        {
            foreach (var value in Wrapped)
            {
                yield return value;
            }
        }

        public int IndexOf(JToken item) => throw new NotImplementedException();

        public void Insert(int index, JToken item) => throw new NotImplementedException();

        public bool Remove(JToken item) => throw new NotImplementedException();

        public void RemoveAt(int index) => throw new NotImplementedException();

        IEnumerator IEnumerable.GetEnumerator()
        {
            return GetEnumerator();
        }

        public static implicit operator CheckedJsonArray(Newtonsoft.Json.Linq.JArray value)
        {
            return value == null ? null : new CheckedJsonArray(value);
        }
    }

    static class JObjectExtensions
    {
        internal static JToken GetNamedValue(this JObject jObject, string name, JToken defaultValue = null)
        {
            return jObject.TryGetValue(name, out JToken value) ? value : defaultValue;
        }

        internal static string GetNamedString(this JObject jObject, string name, string defaultValue = "")
        {
            return jObject.TryGetValue(name, out JToken value) ? (string)value : defaultValue;
        }

        internal static double GetNamedNumber(this JObject jObject, string name, double defaultValue = double.NaN)
        {
            return jObject.TryGetValue(name, out JToken value) ? (double)value : defaultValue;
        }

        internal static JArray GetNamedArray(this JObject jObject, string name, JArray defaultValue = null)
        {
            return jObject.TryGetValue(name, out JToken value) ? value.AsArray() : defaultValue;
        }

        internal static JObject GetNamedObject(this JObject jObject, string name, JObject defaultValue = null)
        {
            return jObject.TryGetValue(name, out JToken value) ? value.AsObject() : defaultValue;
        }

        internal static bool GetNamedBoolean(this JObject jObject, string name, bool defaultValue = false)
        {
            return jObject.TryGetValue(name, out JToken value) ? (bool)value : defaultValue;
        }
    }

    static class JTokenExtensions
    {
        internal static JObject AsObject(this JToken token)
        {
            try
            {
                return (JObject)token;
            }
            catch (InvalidCastException ex)
            {
                var exceptionString = ex.Message;
                if (!string.IsNullOrWhiteSpace(token.Path))
                {
                    exceptionString += $" Failed to cast to correct type for token in path: {token.Path}.";
                }

                throw new LottieCompositionReaderException(exceptionString, ex);
            }
        }

        internal static JArray AsArray(this JToken token)
        {
            try
            {
                return (JArray)token;
            }
            catch (InvalidCastException ex)
            {
                var exceptionString = ex.Message;
                if (!string.IsNullOrWhiteSpace(token.Path))
                {
                    exceptionString += $" Failed to cast to correct type for token in path: {token.Path}.";
                }

                throw new LottieCompositionReaderException(exceptionString, ex);
            }
        }
    }
#endif
}<|MERGE_RESOLUTION|>--- conflicted
+++ resolved
@@ -1022,13 +1022,7 @@
 
             // Not clear whether we need to read these fields.
             IgnoreFieldThatIsNotYetSupported(obj, "hd");
-            IgnoreFieldThatIsNotYetSupported(obj, "g");
             IgnoreFieldThatIsNotYetSupported(obj, "t");
-
-            // highlightLength - ReadAnimatableFloat(obj.GetNamedObject("h")) - but is optional
-            IgnoreFieldThatIsNotYetSupported(obj, "h");
-
-            // highlightAngle - ReadAnimatableFloat(obj.GetNamedObject("a")) - but is optional
             IgnoreFieldThatIsNotYetSupported(obj, "1");
 
             var opacityPercent = ReadOpacityPercent(obj);
@@ -1038,6 +1032,7 @@
             var miterLimit = obj.GetNamedNumber("ml", 4); // Default miter limit in AfterEffects is 4
             var startPoint = ReadAnimatableVector3(obj.GetNamedObject("s"));
             var endPoint = ReadAnimatableVector3(obj.GetNamedObject("e"));
+            ReadAnimatableGradientStops(obj.GetNamedObject("g"), out var colorStops, out var opacityPercentStops);
 
             AssertAllFieldsRead(obj);
             return new LinearGradientStroke(
@@ -1046,7 +1041,11 @@
                 strokeWidth,
                 capType,
                 joinType,
-                miterLimit);
+                miterLimit,
+                startPoint,
+                endPoint,
+                colorStops,
+                opacityPercentStops);
         }
 
         RadialGradientStroke ReadRadialGradientStroke(JObject obj, in ShapeLayerContent.ShapeLayerContentArgs shapeLayerContentArgs)
@@ -1056,11 +1055,23 @@
             // Not clear whether we need to read these fields.
             IgnoreFieldThatIsNotYetSupported(obj, "t");
 
-            // highlightLength - ReadAnimatableFloat(obj.GetNamedObject("h")) - but is optional
             IgnoreFieldThatIsNotYetSupported(obj, "h");
 
-            // highlightAngle - ReadAnimatableFloat(obj.GetNamedObject("a")) - but is optional
             IgnoreFieldThatIsNotYetSupported(obj, "1");
+
+            Animatable<double> highlightLength = null;
+            var highlightLengthObject = obj.GetNamedObject("h");
+            if (highlightLengthObject != null)
+            {
+                highlightLength = ReadAnimatableFloat(highlightLengthObject);
+            }
+
+            Animatable<double> highlightDegrees = null;
+            var highlightAngleObject = obj.GetNamedObject("a");
+            if (highlightAngleObject != null)
+            {
+                highlightDegrees = ReadAnimatableFloat(highlightAngleObject);
+            }
 
             var opacityPercent = ReadOpacityPercent(obj);
             var strokeWidth = ReadAnimatableFloat(obj.GetNamedObject("w"));
@@ -1069,6 +1080,7 @@
             var miterLimit = obj.GetNamedNumber("ml", 4); // Default miter limit in AfterEffects is 4
             var startPoint = ReadAnimatableVector3(obj.GetNamedObject("s"));
             var endPoint = ReadAnimatableVector3(obj.GetNamedObject("e"));
+            ReadAnimatableGradientStops(obj.GetNamedObject("g"), out var colorStops, out var opacityPercentStops);
 
             AssertAllFieldsRead(obj);
             return new RadialGradientStroke(
@@ -1077,7 +1089,13 @@
                 strokeWidth,
                 capType,
                 joinType,
-                miterLimit);
+                miterLimit,
+                startPoint,
+                endPoint,
+                colorStops,
+                opacityPercentStops,
+                highlightLength,
+                highlightDegrees);
         }
 
         // "fl"
@@ -1933,33 +1951,12 @@
                                 opacity /= 255;
                             }
 
-<<<<<<< HEAD
                             gradientStops[i / 2] = new OpacityGradientStop(offset, opacityPercent: opacity * 100);
-=======
-                            gradientStops.Add(GradientStop.FromOpacityPercent(offset, opacity * 100));
->>>>>>> 362cfb45
                             break;
                     }
                 }
 
-<<<<<<< HEAD
                 return new Sequence<OpacityGradientStop>(gradientStops);
-=======
-                // Merge the stops that have the same offset, and order by offset.
-                var merged =
-                    from stop in gradientStops
-                    group stop by stop.Offset into grouped
-
-                    // Order by offset.
-                    orderby grouped.Key
-
-                    // Note that if there are multiple color stops with the same offset or
-                    // multiple opacity stops with the same offset, one will be chosen at
-                    // random.
-                    select grouped.Aggregate((g1, g2) => new GradientStop(g1.Offset, g1.Color ?? g2.Color, g1.OpacityPercent ?? g2.OpacityPercent));
-
-                return new Sequence<GradientStop>(merged);
->>>>>>> 362cfb45
             }
         }
 
