// Licensed to the .NET Foundation under one or more agreements.
// The .NET Foundation licenses this file to you under the MIT license.
// See the LICENSE file in the project root for more information.

using System;
using Microsoft.Toolkit.Uwp.UI.Lottie.WinCompData;
using Microsoft.Toolkit.Uwp.UI.Lottie.WinStorageStreamsData;

namespace Microsoft.Toolkit.Uwp.UI.Lottie.WinUIXamlMediaData
{
#if PUBLIC_WinUIXamlMediaData
    public
#endif
    abstract class LoadedImageSurface : ICompositionSurface, IDescribable
    {
        private protected LoadedImageSurface()
        {
        }

        /// <inheritdoc/>
        public string LongDescription { get; set; }

        /// <inheritdoc/>
        public string ShortDescription { get; set; }

        public abstract LoadedImageSurfaceType Type { get; }

        public static LoadedImageSurfaceFromStream StartLoadFromStream(byte[] bytes)
        {
            return new LoadedImageSurfaceFromStream(bytes);
        }

        public static LoadedImageSurfaceFromUri StartLoadFromUri(Uri uri)
        {
            return new LoadedImageSurfaceFromUri(uri);
        }

<<<<<<< HEAD
        public enum LoadedImageSurfaceType
        {
            FromStream,
            FromUri,
        }
=======
        public static LoadedImageSurface StartLoadFromStream(IRandomAccessStream stream)
        {
            // Implementation coming soon.
            throw new System.NotImplementedException();
        }

        public byte[] Bytes => _bytes;
>>>>>>> f2542f83
    }
}<|MERGE_RESOLUTION|>--- conflicted
+++ resolved
@@ -30,25 +30,21 @@
             return new LoadedImageSurfaceFromStream(bytes);
         }
 
+        public static LoadedImageSurface StartLoadFromStream(IRandomAccessStream stream)
+        {
+            // Implementation coming soon.
+            throw new System.NotImplementedException();
+        }
+        
         public static LoadedImageSurfaceFromUri StartLoadFromUri(Uri uri)
         {
             return new LoadedImageSurfaceFromUri(uri);
         }
 
-<<<<<<< HEAD
         public enum LoadedImageSurfaceType
         {
             FromStream,
             FromUri,
-        }
-=======
-        public static LoadedImageSurface StartLoadFromStream(IRandomAccessStream stream)
-        {
-            // Implementation coming soon.
-            throw new System.NotImplementedException();
-        }
-
-        public byte[] Bytes => _bytes;
->>>>>>> f2542f83
+        }        
     }
 }