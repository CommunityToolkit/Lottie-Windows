--- conflicted
+++ resolved
@@ -1924,11 +1924,7 @@
                 if (obj.Type != CompositionObjectType.CompositionPropertySet)
                 {
                     // Start the animations for properties on the property set.
-<<<<<<< HEAD
-                    StartAnimations(builder, obj.Properties, NodeFor(obj.Properties), $"{_s.PropertyGet(localName, "Properties")}", ref controllerVariableAdded);
-=======
                     StartAnimations(builder, obj.Properties, NodeFor(obj.Properties), _s.PropertyGet(localName, "Properties"), ref controllerVariableAdded);
->>>>>>> 2b49bb9e
                 }
             }
 
