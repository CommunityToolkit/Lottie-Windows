--- conflicted
+++ resolved
@@ -176,13 +176,8 @@
                     builder.WriteLine($"get => _theme{prop.BindingName};");
                     builder.WriteLine("set");
                     builder.OpenScope();
-<<<<<<< HEAD
                     builder.WriteLine($"_theme{prop.BindingName} = value;");
-                    builder.WriteLine($"if ({info.ThemePropertiesFieldName} != null)");
-=======
-                    builder.WriteLine($"_theme{prop.Name} = value;");
                     builder.WriteLine($"if ({Info.ThemePropertiesFieldName} != null)");
->>>>>>> bca0aa3a
                     builder.OpenScope();
                     WriteThemePropertyInitialization(builder, Info.ThemePropertiesFieldName, prop);
                     builder.CloseScope();
@@ -204,11 +199,7 @@
                     builder.WriteComment($"Dependency property for {prop.BindingName}.");
                     builder.WriteLine($"public static readonly DependencyProperty {prop.BindingName}Property =");
                     builder.Indent();
-<<<<<<< HEAD
                     builder.WriteLine($"DependencyProperty.Register({String(prop.BindingName)}, typeof({ExposedType(prop)}), typeof({info.ClassName}),");
-=======
-                    builder.WriteLine($"DependencyProperty.Register({String(prop.Name)}, typeof({ExposedType(prop)}), typeof({Info.ClassName}),");
->>>>>>> bca0aa3a
                     builder.Indent();
                     builder.WriteLine($"new PropertyMetadata({GetDefaultPropertyBindingValue(prop)}, On{prop.BindingName}Changed));");
                     builder.UnIndent();
@@ -382,11 +373,7 @@
                 // Initialize the values in the property set.
                 foreach (var prop in Info.SourceMetadata.PropertyBindings)
                 {
-<<<<<<< HEAD
-                    WriteThemePropertyInitialization(builder, info.ThemePropertiesFieldName, prop, prop.BindingName);
-=======
-                    WriteThemePropertyInitialization(builder, Info.ThemePropertiesFieldName, prop, prop.Name);
->>>>>>> bca0aa3a
+                    WriteThemePropertyInitialization(builder, Info.ThemePropertiesFieldName, prop, prop.BindingName);
                 }
 
                 builder.CloseScope();
