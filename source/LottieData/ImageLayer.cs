--- conflicted
+++ resolved
@@ -12,42 +12,9 @@
     sealed class ImageLayer : Layer
     {
         public ImageLayer(
-<<<<<<< HEAD
-            string name,
-            int index,
-            int? parent,
-            bool isHidden,
-            Transform transform,
-            double timeStretch,
-            double startFrame,
-            double inFrame,
-            double outFrame,
-            BlendMode blendMode,
-            bool is3d,
-            bool autoOrient,
-            string refId,
-            IEnumerable<Mask> masks,
-            MatteType layerMatteType)
-            : base(
-                 name,
-                 index,
-                 parent,
-                 isHidden,
-                 transform,
-                 timeStretch,
-                 startFrame,
-                 inFrame,
-                 outFrame,
-                 blendMode,
-                 is3d,
-                 autoOrient,
-                 masks,
-                 layerMatteType)
-=======
             in LayerArgs args,
             string refId)
             : base(in args)
->>>>>>> c00e843f
         {
             RefId = refId;
         }
