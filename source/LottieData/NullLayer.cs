// Licensed to the .NET Foundation under one or more agreements.
// The .NET Foundation licenses this file to you under the MIT license.
// See the LICENSE file in the project root for more information.

using System.Collections.Generic;

namespace Microsoft.Toolkit.Uwp.UI.Lottie.LottieData
{
#if PUBLIC_LottieData
    public
#endif
    sealed class NullLayer : Layer
    {
<<<<<<< HEAD
        public NullLayer(
            string name,
            int index,
            int? parent,
            bool isHidden,
            Transform transform,
            double timeStretch,
            double startFrame,
            double inFrame,
            double outFrame,
            BlendMode blendMode,
            bool is3d,
            bool autoOrient,
            IEnumerable<Mask> masks,
            MatteType layerMatteType)
            : base(
                 name,
                 index,
                 parent,
                 isHidden,
                 transform,
                 timeStretch,
                 startFrame,
                 inFrame,
                 outFrame,
                 blendMode,
                 is3d,
                 autoOrient,
                 masks,
                 layerMatteType)
=======
        public NullLayer(in LayerArgs args)
            : base(in args)
>>>>>>> c00e843f
        {
        }

        /// <inheritdoc/>
        public override LayerType Type => LayerType.Null;

        /// <inheritdoc/>
        public override LottieObjectType ObjectType => LottieObjectType.NullLayer;
    }
}<|MERGE_RESOLUTION|>--- conflicted
+++ resolved
@@ -11,41 +11,8 @@
 #endif
     sealed class NullLayer : Layer
     {
-<<<<<<< HEAD
-        public NullLayer(
-            string name,
-            int index,
-            int? parent,
-            bool isHidden,
-            Transform transform,
-            double timeStretch,
-            double startFrame,
-            double inFrame,
-            double outFrame,
-            BlendMode blendMode,
-            bool is3d,
-            bool autoOrient,
-            IEnumerable<Mask> masks,
-            MatteType layerMatteType)
-            : base(
-                 name,
-                 index,
-                 parent,
-                 isHidden,
-                 transform,
-                 timeStretch,
-                 startFrame,
-                 inFrame,
-                 outFrame,
-                 blendMode,
-                 is3d,
-                 autoOrient,
-                 masks,
-                 layerMatteType)
-=======
         public NullLayer(in LayerArgs args)
             : base(in args)
->>>>>>> c00e843f
         {
         }
 
