--- conflicted
+++ resolved
@@ -3,10 +3,7 @@
 // See the LICENSE file in the project root for more information.
 
 #nullable enable
-<<<<<<< HEAD
-=======
 
->>>>>>> b624e558
 using System;
 using System.Collections.Generic;
 using System.Diagnostics;
