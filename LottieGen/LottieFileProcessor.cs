﻿// Licensed to the .NET Foundation under one or more agreements.
// The .NET Foundation licenses this file to you under the MIT license.
// See the LICENSE file in the project root for more information.

using System;
using System.IO;
using System.Linq;
using System.Security.Cryptography;
using System.Text;
using Microsoft.Toolkit.Uwp.UI.Lottie.LottieData;
using Microsoft.Toolkit.Uwp.UI.Lottie.LottieData.Serialization;
using Microsoft.Toolkit.Uwp.UI.Lottie.LottieToWinComp;
using Microsoft.Toolkit.Uwp.UI.Lottie.WinCompData;
using Microsoft.Toolkit.Uwp.UI.Lottie.WinCompData.CodeGen;
using Microsoft.Toolkit.Uwp.UI.Lottie.WinCompData.Tools;

/// <summary>
/// Processes a single Lottie file to produce various generated outputs.
/// </summary>
sealed class LottieFileProcessor
{
    readonly CommandLineOptions _options;
    readonly Profiler _profiler = new Profiler();
    readonly Reporter _reporter;
    readonly string _file;
    readonly string _outputFolder;
    readonly string _className;
    bool _reportedErrors;
    bool? _isTranslatedSuccessfully;
    LottieComposition _lottieComposition;
    Microsoft.Toolkit.Uwp.UI.Lottie.LottieData.Tools.Stats _lottieStats;
    (string Code, string Description)[] _readerIssues;
    (string Code, string Description)[] _translationIssues;
    Stats _beforeOptimizationStats;
    Stats _afterOptimizationStats;
    Visual _rootVisual;

    LottieFileProcessor(CommandLineOptions options, Reporter reporter, string file, string outputFolder)
    {
        _options = options;
        _reporter = reporter;
        _file = file;
        _outputFolder = outputFolder;

        // Get an appropriate name for a generated class.
        _className =
            InstantiatorGeneratorBase.TrySynthesizeClassName(_options.ClassName) ??
            InstantiatorGeneratorBase.TrySynthesizeClassName(System.IO.Path.GetFileNameWithoutExtension(_file)) ??
            InstantiatorGeneratorBase.TrySynthesizeClassName("Lottie");  // If all else fails, just call it Lottie.
    }

    internal static bool ProcessFile(CommandLineOptions options, Reporter reporter, string file, string outputFolder)
    {
        try
        {
            return new LottieFileProcessor(options, reporter, file, outputFolder).Run();
        }
        catch
        {
            reporter.WriteError($"Unhandled exception processing: {file}");
            throw;
        }
    }

    bool Run()
    {
        // Make sure we can write to the output directory.
        if (!TryEnsureDirectoryExists(_outputFolder))
        {
            _reporter.WriteError($"Failed to create the output directory: {_outputFolder}");
            return false;
        }

        // Read the Lottie .json text.
        var jsonStream = TryReadTextFile(_file);

        if (jsonStream == null)
        {
            return false;
        }

        // Parse the Lottie.
        _lottieComposition =
            LottieCompositionReader.ReadLottieCompositionFromJsonStream(
                jsonStream,
                LottieCompositionReader.Options.IgnoreMatchNames,
                out _readerIssues);

        _profiler.OnParseFinished();

        foreach (var issue in _readerIssues)
        {
            _reporter.WriteInfo(IssueToString(_file, issue));
        }

        if (_lottieComposition == null)
        {
            _reporter.WriteError($"Failed to parse Lottie file: {_file}");
            return false;
        }

        _lottieStats = new Microsoft.Toolkit.Uwp.UI.Lottie.LottieData.Tools.Stats(_lottieComposition);

        var codeGenResult = TryGenerateCode();

        // Output extra information if the user specified verbose output.
        if (_options.Verbose)
        {
            if (_profiler.HasAnyResults)
            {
                _reporter.WriteInfoNewLine();
                _reporter.WriteInfo(" === Timings ===");
                _profiler.WriteReport(_reporter.InfoStream);
            }

            if (_lottieStats != null)
            {
                _reporter.WriteInfoNewLine();
                WriteLottieStatsReport(_reporter.InfoStream, _lottieStats);
            }

            if (_beforeOptimizationStats != null && _afterOptimizationStats != null)
            {
                _reporter.WriteInfoNewLine();
                WriteCodeGenStatsReport(_reporter.InfoStream, _beforeOptimizationStats, _afterOptimizationStats);
            }
        }

        // Any error that was reported is treated as a failure.
        codeGenResult &= !_reportedErrors;

        return codeGenResult;
    }

    bool TryGenerateCode()
    {
        var outputFileBase = System.IO.Path.Combine(_outputFolder, System.IO.Path.GetFileNameWithoutExtension(_file));

        var codeGenSucceeded = true;
        foreach (var lang in _options.Languages)
        {
            switch (lang)
            {
                case Lang.CSharp:
                    codeGenSucceeded &= TryGenerateCSharpCode($"{outputFileBase}.cs");
                    _profiler.OnCodeGenFinished();
                    break;

                case Lang.Cx:
                    codeGenSucceeded &= TryGenerateCXCode($"{outputFileBase}.h", $"{outputFileBase}.cpp");
                    _profiler.OnCodeGenFinished();
                    break;

                case Lang.LottieXml:
                    codeGenSucceeded &= TryGenerateLottieXml($"{outputFileBase}-Lottie.xml");
                    _profiler.OnSerializationFinished();
                    break;

                case Lang.LottieYaml:
                    codeGenSucceeded &= TryGenerateLottieYaml($"{outputFileBase}-Lottie.yaml");
                    _profiler.OnSerializationFinished();
                    break;

                case Lang.WinCompXml:
                    codeGenSucceeded &= TryGenerateWincompXml($"{outputFileBase}-wincomp.xml");
                    _profiler.OnSerializationFinished();
                    break;

                case Lang.WinCompDgml:
                    codeGenSucceeded &= TryGenerateWincompDgml($"{outputFileBase}.dgml");
                    _profiler.OnSerializationFinished();
                    break;

                case Lang.Stats:
                    codeGenSucceeded &= TryGenerateStats(outputFileBase);
                    break;

                default:
                    _reporter.WriteError($"Language {lang} is not supported.");
                    return false;
            }
        }

        return codeGenSucceeded;
    }

    /// <summary>
    /// Generates csv files describing the Lottie and its translation.
    /// </summary>
    bool TryGenerateStats(string outputFilePathBase)
    {
        if (!TryEnsureTranslated())
        {
            return false;
        }

        var issues = _readerIssues.Concat(_translationIssues);
        var translationStats = _afterOptimizationStats ?? _beforeOptimizationStats;

        // Assume success.
        var success = true;

        // Create an id for this file, based on the path.
        // The key is used so that other tables (e.g. the errors table) can reference the entry
        // for this file.
        var key = GenerateHashFromString(_file).Substring(0, 8);

        // Create the main table. Other tables will reference rows in this table.
        // Note that the main table has only one row. Typical usage will be to
        // generate tables for many Lottie files then combine them in a script.
        var sb = new StringBuilder();
        sb.AppendLine(
            "Key,Path,FileName,LottieVersion,DurationSeconds,ErrorCount,PrecompLayerCount,ShapeLayerCount," +
            "SolidLayerCount,ImageLayerCount,TextLayerCount,MaskCount,ContainerShapeCount,ContainerVisualCount," +
            "ExpressionAnimationCount,PropertySetPropertyCount,SpriteShapeCount");
        sb.Append($"\"{key}\"");
        AppendColumnValue(_file);
        AppendColumnValue(System.IO.Path.GetFileName(_file));
        AppendColumnValue(_lottieStats.Version);
        AppendColumnValue(_lottieStats.Duration.TotalSeconds);
        AppendColumnValue(issues.Count());
        AppendColumnValue(_lottieStats.PreCompLayerCount);
        AppendColumnValue(_lottieStats.ShapeLayerCount);
        AppendColumnValue(_lottieStats.SolidLayerCount);
        AppendColumnValue(_lottieStats.ImageLayerCount);
        AppendColumnValue(_lottieStats.TextLayerCount);
        AppendColumnValue(_lottieStats.MaskCount);
        AppendColumnValue(translationStats.ContainerShapeCount);
        AppendColumnValue(translationStats.ContainerVisualCount);
        AppendColumnValue(translationStats.ExpressionAnimationCount);
        AppendColumnValue(translationStats.PropertySetPropertyCount);
        AppendColumnValue(translationStats.SpriteShapeCount);
        sb.AppendLine();

        WriteCsvFile("basicInfo", sb.ToString());

        // Create the error table.
        sb.Clear();
        sb.AppendLine("Key,ErrorCode,Description");
        foreach ((var code, var description) in issues)
        {
            sb.Append($"\"{key}\"");
            AppendColumnValue(code);
            AppendColumnValue(description);
            sb.AppendLine();
        }

        WriteCsvFile("errors", sb.ToString());

        void AppendColumnValue(object columnValue)
        {
            sb.Append($",\"{columnValue}\"");
        }

        void WriteCsvFile(string fileDifferentiator, string text)
        {
            var filePath = $"{outputFilePathBase}.{fileDifferentiator}.csv";

            success &= TryWriteTextFile(filePath, text);
            if (success)
            {
                _reporter.WriteInfo($"Stats data written to {filePath}");
            }
        }

        return success;
    }

    bool TryGenerateLottieXml(
        string outputFilePath)
    {
        var result = TryWriteTextFile(
            outputFilePath,
            LottieCompositionXmlSerializer.ToXml(_lottieComposition).ToString());

        _reporter.WriteInfo($"Lottie XML written to {outputFilePath}");

        return result;
    }

    bool TryGenerateLottieYaml(string outputFilePath)
    {
        var result = TryWriteTextFile(
            outputFilePath,
            writer => LottieCompositionYamlSerializer.WriteYaml(_lottieComposition, writer, _file));

        if (result)
        {
            _reporter.WriteInfo($"Lottie YAML written to {outputFilePath}");
        }

        return result;
    }

    bool TryGenerateWincompXml(
        string outputFilePath)
    {
        if (!TryEnsureTranslated())
        {
            return false;
        }

        var result = TryWriteTextFile(
            outputFilePath,
            CompositionObjectXmlSerializer.ToXml(_rootVisual).ToString());

        if (result)
        {
            _reporter.WriteInfo($"WinComp XML written to {outputFilePath}");
        }

        return result;
    }

    bool TryGenerateWincompDgml(string outputFilePath)
    {
        if (!TryEnsureTranslated())
        {
            return false;
        }

        var result = TryWriteTextFile(
            outputFilePath,
            CompositionObjectDgmlSerializer.ToXml(_rootVisual).ToString());

        if (result)
        {
            _reporter.WriteInfo($"WinComp DGML written to {outputFilePath}");
        }

        return result;
    }

    bool TryGenerateCSharpCode(string outputFilePath)
    {
        if (!TryEnsureTranslated())
        {
            return false;
        }

        var code = CSharpInstantiatorGenerator.CreateFactoryCode(
                    _className,
                    _rootVisual,
                    (float)_lottieComposition.Width,
                    (float)_lottieComposition.Height,
                    _lottieComposition.Duration,
                    _options.DisableCodeGenOptimizer);

        if (string.IsNullOrWhiteSpace(code))
        {
            _reporter.WriteError("Failed to create the C# code.");
            return false;
        }

        var result = TryWriteTextFile(outputFilePath, code);

        if (result)
        {
            _reporter.WriteInfo($"C# code for class {_className} written to {outputFilePath}");
        }

        return result;
    }

    bool TryGenerateCXCode(
        string outputHeaderFilePath,
        string outputCppFilePath)
    {
        if (!TryEnsureTranslated())
        {
            return false;
        }

        CxInstantiatorGenerator.CreateFactoryCode(
                _className,
                _rootVisual,
                (float)_lottieComposition.Width,
                (float)_lottieComposition.Height,
                _lottieComposition.Duration,
                System.IO.Path.GetFileName(outputHeaderFilePath),
                out var cppText,
                out var hText,
                _options.DisableCodeGenOptimizer);

        if (string.IsNullOrWhiteSpace(cppText))
        {
            _reporter.WriteError("Failed to generate the .cpp code.");
            return false;
        }

        if (string.IsNullOrWhiteSpace(hText))
        {
            _reporter.WriteError("Failed to generate the .h code.");
            return false;
        }

        if (!TryWriteTextFile(outputHeaderFilePath, hText))
        {
            return false;
        }

        if (!TryWriteTextFile(outputCppFilePath, cppText))
        {
            return false;
        }

        _reporter.WriteInfo($"Header code for class {_className} written to {outputHeaderFilePath}");
        _reporter.WriteInfo($"Source code for class {_className} written to {outputCppFilePath}");
        return true;
    }

    bool TryWriteTextFile(string filePath, Action<StreamWriter> writer)
    {
        try
        {
            using (var stream = File.Open(filePath, FileMode.Create, FileAccess.Write))
            using (var streamWriter = new StreamWriter(stream))
            {
                writer(streamWriter);
            }

            return true;
        }
        catch (Exception e)
        {
            _reporter.WriteError($"Failed to write to {filePath}");
            _reporter.WriteError(e.Message);
            return false;
        }
    }

    bool TryWriteTextFile(string filePath, string contents)
    {
        try
        {
            File.WriteAllText(filePath, contents, Encoding.UTF8);
            return true;
        }
        catch (Exception e)
        {
            _reporter.WriteError($"Failed to write to {filePath}");
            _reporter.WriteError(e.Message);
            return false;
        }
    }

    static bool TryEnsureDirectoryExists(string directoryPath)
    {
        try
        {
            if (!Directory.Exists(directoryPath))
            {
                Directory.CreateDirectory(directoryPath);
            }
        }
        catch (Exception)
        {
            return false;
        }

        return true;
    }

    Stream TryReadTextFile(string filePath)
    {
        _reporter.WriteInfo($"Reading file: {_file}");

        try
        {
            return File.OpenRead(filePath);
        }
        catch (Exception e)
        {
            _reporter.WriteError($"Failed to read from {filePath}");
            _reporter.WriteError(e.Message);
            return null;
        }
    }

    // Outputs an error or warning message describing the error with the file path, error code, and description.
    // The format is designed to be suitable for parsing by VS.
    string IssueToString(string originatingFile, (string Code, string Description) issue)
    {
        if (_options.StrictMode)
        {
            _reportedErrors = true;
            return ErrorToString(originatingFile, issue);
        }
        else
        {
            return WarningToString(originatingFile, issue);
        }
    }

    // Outputs an error message describing the error with the file path, error code, and description.
    // The format is designed to be suitable for parsing by VS.
    static string ErrorToString(string originatingFile, (string Code, string Description) issue)
        => ErrorOrWarningToString(originatingFile, issue, "error");

    // Outputs a warning message describing a warning with the file path, error code, and description.
    // The format is designed to be suitable for parsing by VS.
    static string WarningToString(string originatingFile, (string Code, string Description) issue)
        => ErrorOrWarningToString(originatingFile, issue, "warning");

    static string ErrorOrWarningToString(string originatingFile, (string Code, string Description) issue, string errorOrWarning)
    {
        return $"{originatingFile}: {errorOrWarning} {issue.Code}: {issue.Description}";
    }

    static string GenerateHashFromString(string input)
    {
        using (var hasher = SHA256.Create())
        using (var stream = new MemoryStream())
        using (var writer = new StreamWriter(stream))
        {
            // Write into the stream so that hasher can consume the input.
            writer.Write(input);

            // Generate the hash. This returns a 32 byte (256 bit) value.
            var hash = hasher.ComputeHash(stream);

            // Encode the hash as base 64 so that it is all readable characters.
            // This will return a string that is 44 characters long.
            var hashedString = Convert.ToBase64String(hash);

            // Return just the first 8 characters of the base64 encoded hash.
            return hashedString.Substring(0, 8);
        }
    }

    static void WriteCodeGenStatsReport(
        TextWriter writer,
        Stats beforeOptimization,
        Stats afterOptimization)
    {
        if (beforeOptimization == null)
        {
            return;
        }

        writer.WriteLine(" === Translation output stats ===");

        writer.WriteLine("                      Type   Count  Optimized away");

        if (afterOptimization == null)
        {
            // No optimization was performed. Just report on the before stats.
            afterOptimization = beforeOptimization;
        }

        // Report on the after stats and indicate how much optimization
        // improved things (where it did).
<<<<<<< HEAD
        WriteStatsLine("CanvasGeometry", beforeOptimization.CanvasGeometryCount, afterOptimization.CanvasGeometryCount);
        WriteStatsLine("ColorBrush", beforeOptimization.ColorBrushCount, afterOptimization.ColorBrushCount);
        WriteStatsLine("ColorKeyFrameAnimation", beforeOptimization.ColorKeyFrameAnimationCount, afterOptimization.ColorKeyFrameAnimationCount);
        WriteStatsLine("CompositionPath", beforeOptimization.CompositionPathCount, afterOptimization.CompositionPathCount);
        WriteStatsLine("ContainerShape", beforeOptimization.ContainerShapeCount, afterOptimization.ContainerShapeCount);
        WriteStatsLine("ContainerVisual", beforeOptimization.ContainerVisualCount, afterOptimization.ContainerVisualCount);
        WriteStatsLine("CubicBezierEasingFunction", beforeOptimization.CubicBezierEasingFunctionCount, afterOptimization.CubicBezierEasingFunctionCount);
        WriteStatsLine("EffectBrush", beforeOptimization.EffectBrushCount, afterOptimization.EffectBrushCount);
        WriteStatsLine("EllipseGeometry", beforeOptimization.EllipseGeometryCount, afterOptimization.EllipseGeometryCount);
        WriteStatsLine("ExpressionAnimation", beforeOptimization.ExpressionAnimationCount, afterOptimization.ExpressionAnimationCount);
        WriteStatsLine("GeometricClip", beforeOptimization.GeometricClipCount, afterOptimization.GeometricClipCount);
        WriteStatsLine("InsetClip", beforeOptimization.InsetClipCount, afterOptimization.InsetClipCount);
        WriteStatsLine("LinearEasingFunction", beforeOptimization.LinearEasingFunctionCount, afterOptimization.LinearEasingFunctionCount);
        WriteStatsLine("PathGeometry", beforeOptimization.PathGeometryCount, afterOptimization.PathGeometryCount);
        WriteStatsLine("PathKeyFrameAnimation", beforeOptimization.PathKeyFrameAnimationCount, afterOptimization.PathKeyFrameAnimationCount);
        WriteStatsLine("Property value", beforeOptimization.PropertySetPropertyCount, afterOptimization.PropertySetPropertyCount);
        WriteStatsLine("PropertySet", beforeOptimization.PropertySetCount, afterOptimization.PropertySetCount);
        WriteStatsLine("RectangleGeometry", beforeOptimization.RectangleGeometryCount, afterOptimization.RectangleGeometryCount);
        WriteStatsLine("RoundedRectangleGeometry", beforeOptimization.RoundedRectangleGeometryCount, afterOptimization.RoundedRectangleGeometryCount);
        WriteStatsLine("ScalarKeyFrameAnimation", beforeOptimization.ScalarKeyFrameAnimationCount, afterOptimization.ScalarKeyFrameAnimationCount);
        WriteStatsLine("ShapeVisual", beforeOptimization.ShapeVisualCount, afterOptimization.ShapeVisualCount);
        WriteStatsLine("SpriteShape", beforeOptimization.SpriteShapeCount, afterOptimization.SpriteShapeCount);
        WriteStatsLine("SpriteVisualCount", beforeOptimization.SpriteVisualCount, afterOptimization.SpriteVisualCount);
        WriteStatsLine("StepEasingFunction", beforeOptimization.StepEasingFunctionCount, afterOptimization.StepEasingFunctionCount);
        WriteStatsLine("SurfaceBrushCount", beforeOptimization.SurfaceBrushCount, afterOptimization.SurfaceBrushCount);
        WriteStatsLine("Vector2KeyFrameAnimation", beforeOptimization.Vector2KeyFrameAnimationCount, afterOptimization.Vector2KeyFrameAnimationCount);
        WriteStatsLine("Vector3KeyFrameAnimation", beforeOptimization.Vector3KeyFrameAnimationCount, afterOptimization.Vector3KeyFrameAnimationCount);
        WriteStatsLine("ViewBox", beforeOptimization.ViewBoxCount, afterOptimization.ViewBoxCount);
        WriteStatsLine("VisualSurfaceCount", beforeOptimization.VisualSurfaceCount, afterOptimization.VisualSurfaceCount);

        void WriteStatsLine(string name, int before, int after)
        {
=======
        WriteStatsLine("CanvasGeometry", s => s.CanvasGeometryCount);
        WriteStatsLine("ColorBrush", s => s.ColorBrushCount);
        WriteStatsLine("ColorKeyFrameAnimation", s => s.ColorKeyFrameAnimationCount);
        WriteStatsLine("CompositionPath", s => s.CompositionPathCount);
        WriteStatsLine("ContainerShape", s => s.ContainerShapeCount);
        WriteStatsLine("ContainerVisual", s => s.ContainerVisualCount);
        WriteStatsLine("CubicBezierEasingFunction", s => s.CubicBezierEasingFunctionCount);
        WriteStatsLine("EllipseGeometry", s => s.EllipseGeometryCount);
        WriteStatsLine("ExpressionAnimation", s => s.ExpressionAnimationCount);
        WriteStatsLine("GeometricClip", s => s.GeometricClipCount);
        WriteStatsLine("InsetClip", s => s.InsetClipCount);
        WriteStatsLine("LinearEasingFunction", s => s.LinearEasingFunctionCount);
        WriteStatsLine("PathGeometry", s => s.PathGeometryCount);
        WriteStatsLine("PathKeyFrameAnimation", s => s.PathKeyFrameAnimationCount);
        WriteStatsLine("Property value", s => s.PropertySetPropertyCount);
        WriteStatsLine("PropertySet", s => s.PropertySetCount);
        WriteStatsLine("RectangleGeometry", s => s.RectangleGeometryCount);
        WriteStatsLine("RoundedRectangleGeometry", s => s.RoundedRectangleGeometryCount);
        WriteStatsLine("ScalarKeyFrameAnimation", s => s.ScalarKeyFrameAnimationCount);
        WriteStatsLine("ShapeVisual", s => s.ShapeVisualCount);
        WriteStatsLine("SpriteShape", s => s.SpriteShapeCount);
        WriteStatsLine("StepEasingFunction", s => s.StepEasingFunctionCount);
        WriteStatsLine("Vector2KeyFrameAnimation", s => s.Vector2KeyFrameAnimationCount);
        WriteStatsLine("Vector3KeyFrameAnimation", s => s.Vector3KeyFrameAnimationCount);
        WriteStatsLine("ViewBox", s => s.ViewBoxCount);

        void WriteStatsLine(string name, Func<Stats, int> selector)
        {
            var before = selector(beforeOptimization);
            var after = selector(afterOptimization);

>>>>>>> c00e843f
            if (after > 0 || before > 0)
            {
                const int nameWidth = 26;
                if (before != after)
                {
                    writer.WriteLine($"{name,nameWidth}  {after,6:n0} {before - after,6:n0}");
                }
                else
                {
                    writer.WriteLine($"{name,nameWidth}  {after,6:n0}");
                }
            }
        }
    }

    static void WriteLottieStatsReport(
        TextWriter writer,
        Microsoft.Toolkit.Uwp.UI.Lottie.LottieData.Tools.Stats stats)
    {
        writer.WriteLine(" === Lottie info ===");
        WriteStatsStringLine("BodyMovin Version", stats.Version.ToString());
        WriteStatsStringLine("Name", stats.Name);
        WriteStatsStringLine("Size", $"{stats.Width} x {stats.Height}");
        WriteStatsStringLine("Duration", $"{stats.Duration.TotalSeconds.ToString("#,##0.0##")} seconds");
        WriteStatsIntLine("Images", stats.ImageLayerCount);
        WriteStatsIntLine("PreComps", stats.PreCompLayerCount);
        WriteStatsIntLine("Shapes", stats.ShapeLayerCount);
        WriteStatsIntLine("Solids", stats.SolidLayerCount);
        WriteStatsIntLine("Nulls", stats.NullLayerCount);
        WriteStatsIntLine("Texts", stats.TextLayerCount);
        WriteStatsIntLine("Masks", stats.MaskCount);
        WriteStatsIntLine("MaskAdditive", stats.MaskAdditiveCount);
        WriteStatsIntLine("MaskDarken", stats.MaskDarkenCount);
        WriteStatsIntLine("MaskDifference", stats.MaskDifferenceCount);
        WriteStatsIntLine("MaskIntersect", stats.MaskIntersectCount);
        WriteStatsIntLine("MaskLighten", stats.MaskLightenCount);
        WriteStatsIntLine("MaskSubtract", stats.MaskSubtractCount);

        const int nameWidth = 19;
        void WriteStatsIntLine(string name, int value)
        {
            if (value > 0)
            {
                writer.WriteLine($"{name,nameWidth}  {value,6:n0}");
            }
        }

        void WriteStatsStringLine(string name, string value)
        {
            if (!string.IsNullOrWhiteSpace(value))
            {
                writer.WriteLine($"{name,nameWidth}  {value}");
            }
        }
    }

    bool TryEnsureTranslated()
    {
        if (_isTranslatedSuccessfully.HasValue)
        {
            return _isTranslatedSuccessfully.Value;
        }

        var translateSucceeded = LottieToWinCompTranslator.TryTranslateLottieComposition(
               _lottieComposition,
               strictTranslation: false,
               addCodegenDescriptions: true,
               out _rootVisual,
               out _translationIssues);

        _profiler.OnTranslateFinished();

        foreach (var issue in _translationIssues)
        {
            _reporter.WriteInfo(IssueToString(_file, issue));
        }

        _beforeOptimizationStats = new Microsoft.Toolkit.Uwp.UI.Lottie.WinCompData.Tools.Stats(_rootVisual);
        _profiler.OnUnmeasuredFinished();

        if (!translateSucceeded)
        {
            _isTranslatedSuccessfully = false;
            return false;
        }

        // Optimize the code unless told not to.
        if (!_options.DisableTranslationOptimizer)
        {
            _rootVisual = Optimizer.Optimize(_rootVisual, ignoreCommentProperties: true);
            _profiler.OnOptimizationFinished();

            _afterOptimizationStats = new Microsoft.Toolkit.Uwp.UI.Lottie.WinCompData.Tools.Stats(_rootVisual);
            _profiler.OnUnmeasuredFinished();
        }

        _isTranslatedSuccessfully = true;
        return true;
    }
}<|MERGE_RESOLUTION|>--- conflicted
+++ resolved
@@ -550,40 +550,6 @@
 
         // Report on the after stats and indicate how much optimization
         // improved things (where it did).
-<<<<<<< HEAD
-        WriteStatsLine("CanvasGeometry", beforeOptimization.CanvasGeometryCount, afterOptimization.CanvasGeometryCount);
-        WriteStatsLine("ColorBrush", beforeOptimization.ColorBrushCount, afterOptimization.ColorBrushCount);
-        WriteStatsLine("ColorKeyFrameAnimation", beforeOptimization.ColorKeyFrameAnimationCount, afterOptimization.ColorKeyFrameAnimationCount);
-        WriteStatsLine("CompositionPath", beforeOptimization.CompositionPathCount, afterOptimization.CompositionPathCount);
-        WriteStatsLine("ContainerShape", beforeOptimization.ContainerShapeCount, afterOptimization.ContainerShapeCount);
-        WriteStatsLine("ContainerVisual", beforeOptimization.ContainerVisualCount, afterOptimization.ContainerVisualCount);
-        WriteStatsLine("CubicBezierEasingFunction", beforeOptimization.CubicBezierEasingFunctionCount, afterOptimization.CubicBezierEasingFunctionCount);
-        WriteStatsLine("EffectBrush", beforeOptimization.EffectBrushCount, afterOptimization.EffectBrushCount);
-        WriteStatsLine("EllipseGeometry", beforeOptimization.EllipseGeometryCount, afterOptimization.EllipseGeometryCount);
-        WriteStatsLine("ExpressionAnimation", beforeOptimization.ExpressionAnimationCount, afterOptimization.ExpressionAnimationCount);
-        WriteStatsLine("GeometricClip", beforeOptimization.GeometricClipCount, afterOptimization.GeometricClipCount);
-        WriteStatsLine("InsetClip", beforeOptimization.InsetClipCount, afterOptimization.InsetClipCount);
-        WriteStatsLine("LinearEasingFunction", beforeOptimization.LinearEasingFunctionCount, afterOptimization.LinearEasingFunctionCount);
-        WriteStatsLine("PathGeometry", beforeOptimization.PathGeometryCount, afterOptimization.PathGeometryCount);
-        WriteStatsLine("PathKeyFrameAnimation", beforeOptimization.PathKeyFrameAnimationCount, afterOptimization.PathKeyFrameAnimationCount);
-        WriteStatsLine("Property value", beforeOptimization.PropertySetPropertyCount, afterOptimization.PropertySetPropertyCount);
-        WriteStatsLine("PropertySet", beforeOptimization.PropertySetCount, afterOptimization.PropertySetCount);
-        WriteStatsLine("RectangleGeometry", beforeOptimization.RectangleGeometryCount, afterOptimization.RectangleGeometryCount);
-        WriteStatsLine("RoundedRectangleGeometry", beforeOptimization.RoundedRectangleGeometryCount, afterOptimization.RoundedRectangleGeometryCount);
-        WriteStatsLine("ScalarKeyFrameAnimation", beforeOptimization.ScalarKeyFrameAnimationCount, afterOptimization.ScalarKeyFrameAnimationCount);
-        WriteStatsLine("ShapeVisual", beforeOptimization.ShapeVisualCount, afterOptimization.ShapeVisualCount);
-        WriteStatsLine("SpriteShape", beforeOptimization.SpriteShapeCount, afterOptimization.SpriteShapeCount);
-        WriteStatsLine("SpriteVisualCount", beforeOptimization.SpriteVisualCount, afterOptimization.SpriteVisualCount);
-        WriteStatsLine("StepEasingFunction", beforeOptimization.StepEasingFunctionCount, afterOptimization.StepEasingFunctionCount);
-        WriteStatsLine("SurfaceBrushCount", beforeOptimization.SurfaceBrushCount, afterOptimization.SurfaceBrushCount);
-        WriteStatsLine("Vector2KeyFrameAnimation", beforeOptimization.Vector2KeyFrameAnimationCount, afterOptimization.Vector2KeyFrameAnimationCount);
-        WriteStatsLine("Vector3KeyFrameAnimation", beforeOptimization.Vector3KeyFrameAnimationCount, afterOptimization.Vector3KeyFrameAnimationCount);
-        WriteStatsLine("ViewBox", beforeOptimization.ViewBoxCount, afterOptimization.ViewBoxCount);
-        WriteStatsLine("VisualSurfaceCount", beforeOptimization.VisualSurfaceCount, afterOptimization.VisualSurfaceCount);
-
-        void WriteStatsLine(string name, int before, int after)
-        {
-=======
         WriteStatsLine("CanvasGeometry", s => s.CanvasGeometryCount);
         WriteStatsLine("ColorBrush", s => s.ColorBrushCount);
         WriteStatsLine("ColorKeyFrameAnimation", s => s.ColorKeyFrameAnimationCount);
@@ -615,7 +581,6 @@
             var before = selector(beforeOptimization);
             var after = selector(afterOptimization);
 
->>>>>>> c00e843f
             if (after > 0 || before > 0)
             {
                 const int nameWidth = 26;
