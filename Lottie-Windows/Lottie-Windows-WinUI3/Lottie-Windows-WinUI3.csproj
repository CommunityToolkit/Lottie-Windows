﻿<Project Sdk="Microsoft.NET.Sdk">

  <PropertyGroup>
    <TargetFramework>net5.0-windows10.0.18362.0</TargetFramework>
    <OutputType>Library</OutputType>
    
    <PackageId>CommunityToolkit.WinUI.Lottie</PackageId>
    <PackageTags>WinUI3 Toolkit Windows Animations Lottie XAML</PackageTags>

    <Nullable>enable</Nullable>
    <CsWinRTIncludes>Microsoft</CsWinRTIncludes>
    <Platforms>x64;x86</Platforms>
    <DefineConstants>WINAPPSDK</DefineConstants>
<<<<<<< HEAD
    <SignAssembly>False</SignAssembly>
    <SupportedOSPlatformVersion>10.0.18362.0</SupportedOSPlatformVersion>
=======
    <SignAssembly>True</SignAssembly>
>>>>>>> 76d6e51b
  </PropertyGroup>

  <ItemGroup>
    <PackageReference Include="Microsoft.Graphics.Win2D" Version="1.0.0.30" />
    <PackageReference Include="Microsoft.WindowsAppSDK" Version="1.0.3" />
  </ItemGroup>

  <Import Project="..\Lottie-Windows.props" />
  <Import Project="..\..\source\Animatables\Animatables.projitems" Label="Shared" />
  <Import Project="..\..\source\DotLottie\DotLottie.projitems" Label="Shared" />
  <Import Project="..\..\source\CompMetadata\CompMetadata.projitems" Label="Shared" />
  <Import Project="..\..\source\GenericData\GenericData.projitems" Label="Shared" />
  <Import Project="..\..\source\Lottie\Lottie.projitems" Label="Shared" />
  <Import Project="..\..\source\LottieData\LottieData.projitems" Label="Shared" />
  <Import Project="..\..\source\LottieMetadata\LottieMetadata.projitems" Label="Shared" />
  <Import Project="..\..\source\LottieReader\LottieReader.projitems" Label="Shared" />
  <Import Project="..\..\source\LottieToWinComp\LottieToWinComp.projitems" Label="Shared" />
  <Import Project="..\..\source\NullablesAttributes\NullablesAttributes.projitems" Label="Shared" />
  <Import Project="..\..\source\UIData\UIData.projitems" Label="Shared" />
  <Import Project="..\..\source\WinCompData\WinCompData.projitems" Label="Shared" />
  <Import Project="..\..\source\WinStorageStreamsData\WinStorageStreamsData.projitems" Label="Shared" />
  <Import Project="..\..\source\WinUIXamlMediaData\WinUIXamlMediaData.projitems" Label="Shared" />
  <Import Project="..\..\source\YamlData\YamlData.projitems" Label="Shared" />
  
</Project><|MERGE_RESOLUTION|>--- conflicted
+++ resolved
@@ -11,12 +11,8 @@
     <CsWinRTIncludes>Microsoft</CsWinRTIncludes>
     <Platforms>x64;x86</Platforms>
     <DefineConstants>WINAPPSDK</DefineConstants>
-<<<<<<< HEAD
-    <SignAssembly>False</SignAssembly>
+    <SignAssembly>True</SignAssembly>
     <SupportedOSPlatformVersion>10.0.18362.0</SupportedOSPlatformVersion>
-=======
-    <SignAssembly>True</SignAssembly>
->>>>>>> 76d6e51b
   </PropertyGroup>
 
   <ItemGroup>
