--- conflicted
+++ resolved
@@ -29,11 +29,7 @@
 #  the time when the compilation was done.
 $lottieGenExe = 
     Get-ChildItem LottieGen.exe -r -path "$PSScriptRoot\..\LottieGen\dotnettool\bin\" | 
-<<<<<<< HEAD
-    Sort-Object -Property 'CreationTime' -Desc | 
-=======
     Sort-Object -Property 'LastWriteTime' -Desc | 
->>>>>>> 11c75f88
     Select-Object -first 1
 
 if (!$lottieGenExe)
