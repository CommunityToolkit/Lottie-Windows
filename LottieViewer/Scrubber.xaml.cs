﻿// Licensed to the .NET Foundation under one or more agreements.
// The .NET Foundation licenses this file to you under the MIT license.
// See the LICENSE file in the project root for more information.

#nullable enable

using System;
using System.Collections.Specialized;
using System.Numerics;
using LottieViewer.ViewModel;
using Windows.Foundation;
using Windows.System;
using Windows.UI;
using Windows.UI.Composition;
using Windows.UI.Xaml;
using Windows.UI.Xaml.Controls;
using Windows.UI.Xaml.Data;
using Windows.UI.Xaml.Hosting;
using Windows.UI.Xaml.Input;
using Windows.UI.Xaml.Media;
using Windows.UI.Xaml.Shapes;

namespace LottieViewer
{
#pragma warning disable SA1303 // Constants must begin with an upper case letter.
#pragma warning disable SA1402 // File may only contain a single type.

    /// <summary>
    /// A slider-like control for displaying and setting the position of a Lottie animation. Also
    /// displays any markers that are part of the Lottie animation.
    /// </summary>
    public sealed partial class Scrubber : UserControl
    {
        // Set this to 0 for production. Offsets the Composition pieces to make them
        // easier to see when the slider is opaque.
        const float c_verticalOffset = 0;

        // These values should not be changed - some of the values are hard coded and
        // assume the current values.
        const float c_thumbRadius = 9;
        const float c_thumbStrokeThickness = 2;
        const float c_trackWidth = 2;

        // The margin on the left and right side of the margin.
        const float c_trackMargin = 9;

        readonly CompositionPropertySet _properties;
        readonly SpriteVisual _decreaseRectangle;
        readonly SpriteVisual _trackRectangle;
        readonly ShapeVisual _thumb;
        readonly CompositionColorBrush _trackRectangleBrush;
        readonly CompositionColorBrush _decreaseRectangleBrush;
        readonly SolidColorBrush _markerBrush;

        LottieVisualDiagnosticsViewModel? _diagnostics;

        string _currentVisualStateName = string.Empty;

        public event TypedEventHandler<Scrubber, ScrubberValueChangedEventArgs>? ValueChanged;

<<<<<<< HEAD
=======
        internal LottieVisualDiagnosticsViewModel? DiagnosticsViewModel
        {
            get => _diagnostics;
            set
            {
                if (_diagnostics is not null)
                {
                    _diagnostics.Markers.CollectionChanged -= Markers_CollectionChanged;
                }

                _diagnostics = value;

                if (_diagnostics is not null)
                {
                    _diagnostics.Markers.CollectionChanged += Markers_CollectionChanged;
                }
            }
        }

>>>>>>> 7e6f416c
        public Scrubber()
        {
            this.InitializeComponent();

            // Create the brush used for markers.
            _markerBrush = new SolidColorBrush(GetResourceBrushColor("LottieBasicBrush"));

            // Set our tooltip converter so we are in charge of what is shown on the tooltip.
            _slider.ThumbToolTipValueConverter = new ThumbTooltipConverter(this);

            // Forward the slider change events to any event listeners.
            _slider.ValueChanged += (sender, e) => ValueChanged?.Invoke(this, new ScrubberValueChangedEventArgs(e.OldValue, e.NewValue));

            // Set up the Windows.UI.Composition pieces that will display the parts of the slider.
            // The XAML slider has its parts set to Opacity=0 so they aren't visible and are
            // only used to handle user input.
            var c = Window.Current.Compositor;

            var container = c.CreateContainerVisual();

            // Get the property set. This will be used to animate the trackbar and thumb.
            _properties = container.Properties;

            // Add a property to scale the width of the track and decrease rectangles.
            _properties.InsertScalar("Width", default);

            // Create the brushes and set up expression animations so their colors can
            // be changed by writing to the property set.
            var thumbFillBrush = CreateBoundColorBrush(_properties, "ThumbFillColor");
            var thumbStrokeBrush = CreateBoundColorBrush(_properties, "ThumbStrokeColor");
            _trackRectangleBrush = CreateBoundColorBrush(_properties, "TrackColor");
            _decreaseRectangleBrush = CreateBoundColorBrush(_properties, "DecreaseRectangleColor");

            // Create the track rectangle. This is the track that the thumb moves along.
            _trackRectangle = c.CreateSpriteVisual();
            _trackRectangle.Size = new Vector2(0, c_trackWidth);
            _trackRectangle.Brush = _trackRectangleBrush;
            container.Children.InsertAtTop(_trackRectangle);

            // Create the decrease rectangle. This is the rectangle that will change in width as the
            // slider position is changed. It shows on the left side of the thumb to indicate how
            // far along the track the position is.
            _decreaseRectangle = c.CreateSpriteVisual();
            _decreaseRectangle.Size = new Vector2(0, c_trackWidth);
            _decreaseRectangle.Brush = _decreaseRectangleBrush;
            container.Children.InsertAtTop(_decreaseRectangle);

            // Move the decrease and track rectangles into the track of the slider.
            _trackRectangle.Offset = new Vector3(9, 15.5F + c_verticalOffset, 0);
            _decreaseRectangle.Offset = new Vector3(9, 15.5F + c_verticalOffset, 0);

            // Create the thumb.
            _thumb = c.CreateShapeVisual();
            var thumbEllipse = c.CreateEllipseGeometry();
            thumbEllipse.Radius = new Vector2(c_thumbRadius);
            thumbEllipse.Center = new Vector2(c_thumbRadius + c_thumbStrokeThickness);

            var thumbShape = c.CreateSpriteShape(thumbEllipse);
            thumbShape.FillBrush = thumbFillBrush;
            thumbShape.StrokeBrush = thumbStrokeBrush;
            thumbShape.StrokeThickness = c_thumbStrokeThickness;
            _thumb.Shapes.Add(thumbShape);
            _thumb.Size = new Vector2((c_thumbRadius + c_thumbStrokeThickness) * 2);

            // X value doesn't matter for Offset because it is controlled by an expression animation.
            // The Y value is used to position the thumb vertically so it is centered over the track.
            _thumb.Offset = new Vector3(0, c_thumbRadius + c_verticalOffset - 3.75F, 0);
            container.Children.InsertAtTop(_thumb);

            // Attach our custom-drawn UI as a child visual of the slider.
            ElementCompositionPreview.SetElementChildVisual(_slider, container);

            // Set the initial colors.
            UpdateColors();

            // Intercept keys so we can customize what the keys do.
            ScrubberNavigationKeyHandler.InterceptKeys(this);
        }

        internal LottieVisualDiagnosticsViewModel? DiagnosticsViewModel
        {
            get => _diagnostics;
            set
            {
                if (_diagnostics != null)
                {
                    _diagnostics.Markers.CollectionChanged -= Markers_CollectionChanged;
                }

                _diagnostics = value;

                if (_diagnostics != null)
                {
                    _diagnostics.Markers.CollectionChanged += Markers_CollectionChanged;
                }
            }
        }

        /// <summary>
        /// The current value of the scrubber. Value from 0 to 1.
        /// </summary>
        public double Value
        {
            get => _slider.Value;
            set => _slider.Value = value;
        }

        // Associates the given CompositionObject with the scrubber. The object is required
        // to have a property called "Progress" that the scrubber position will be bound to.
        internal void SetAnimatedCompositionObject(CompositionObject obj)
        {
            var c = Window.Current.Compositor;

            var decreaseRectAnimation = c.CreateExpressionAnimation($"comp.Progress * (our.Width - {c_trackMargin * 2})");
            decreaseRectAnimation.SetReferenceParameter("comp", obj);
            decreaseRectAnimation.SetReferenceParameter("our", _properties);
            _decreaseRectangle.StartAnimation("Size.X", decreaseRectAnimation);

            var trackRectangleAnimation = c.CreateExpressionAnimation($"our.Width - {c_trackMargin * 2}");
            trackRectangleAnimation.SetReferenceParameter("comp", obj);
            trackRectangleAnimation.SetReferenceParameter("our", _properties);
            _trackRectangle.StartAnimation("Size.X", trackRectangleAnimation);

            var thumbPositionAnimation = c.CreateExpressionAnimation($"comp.Progress * (our.Width - {(c_thumbRadius + c_thumbStrokeThickness) * 1.78}) - 1");
            thumbPositionAnimation.SetReferenceParameter("comp", obj);
            thumbPositionAnimation.SetReferenceParameter("our", _properties);
            _thumb.StartAnimation("Offset.X", thumbPositionAnimation);
        }

        protected override Size ArrangeOverride(Size finalSize)
        {
            // Arrange the elements. This has to be done before asking the
            // slider for its size.
            var result = base.ArrangeOverride(finalSize);

            var sliderWidth = _slider.ActualWidth;

            // Update the size of the progress rectangle and the position of the thumb.
            _properties.InsertScalar("Width", (float)sliderWidth);

            // Update the position of the markers.
            // Subtract 1 to the width because we need to allow for a marker at offset 1, and
            // the markers are 1 pixel wide.
            var barWidth = sliderWidth - 1 - (c_trackMargin * 2);

            // Adjust the position of the markers.
            // Set the margin on each of the rectangles in the grid so that they match
            // the offsets of the markers in the view model.
            if (_diagnostics is not null)
            {
                for (var i = 0; i < _diagnostics.Markers.Count; i++)
                {
                    var topRect = (Rectangle)_markersTop.Children[i];
                    var bottomRect = (Rectangle)_markersBottom.Children[i];
                    var offset = _diagnostics.Markers[i].ConstrainedInProgress;
                    topRect.Margin = new Thickness((offset * barWidth) + c_trackMargin, 0, 0, 0);
                    bottomRect.Margin = new Thickness((offset * barWidth) + c_trackMargin, 0, 0, 0);
                }
            }

            return result;
        }

        // Called when a keypress indicates that the scrubber should move its position to the left.
        void OnScrubberLeftKey(VirtualKeyModifiers modifiers)
        {
            if (_diagnostics is null)
            {
                return;
            }

            var frame = _diagnostics.GetFrameFromNudgedProgress(Value).Number;

            // Round the frame down to an integral value.
            var roundedFrame = Math.Floor(frame);

            if (!IsEffectivelyTheSameFrame(roundedFrame, frame))
            {
                Value = _diagnostics.GetNudgedProgressFromFrame(roundedFrame);
            }
            else
            {
                var previousFrame = roundedFrame - 1;
                if (previousFrame < 0)
                {
                    // Wrap around - go to the end.
                    Value = 1;
                }
                else
                {
                    Value = _diagnostics.GetNudgedProgressFromFrame(previousFrame);
                }
            }
        }

        // Called when a keypress indicates that the scrubber should move its position to the right.
        void OnScrubberRightKey(VirtualKeyModifiers modifiers)
        {
            if (_diagnostics is null)
            {
                return;
            }

            var frame = _diagnostics.GetFrameFromNudgedProgress(Value).Number;

            // Round the frame up to an integral value.
            var roundedFrame = Math.Ceiling(frame);

            if (!IsEffectivelyTheSameFrame(roundedFrame, frame))
            {
                Value = _diagnostics.GetNudgedProgressFromFrame(roundedFrame);
            }
            else
            {
                var nextFrame = roundedFrame + 1;
                if (nextFrame > _diagnostics.FrameCount)
                {
                    // Wrap around - go to the start.
                    Value = 0;
                }
                else
                {
                    Value = _diagnostics.GetNudgedProgressFromFrame(nextFrame);
                }
            }
        }

        // Returns true if the 2 frame numbers are effectively the same frame.
        // This encapsulates a policy about how far off the frame the scrubber
        // needs to be moved before we consider it a different frame for arrow
        // key navigation purposes.
        static bool IsEffectivelyTheSameFrame(double frameA, double frameB)
            => Math.Abs(frameA - frameB) < 0.1;

        // Returns a color brush which has its color bound to the property with the given name.
        static CompositionColorBrush CreateBoundColorBrush(CompositionPropertySet propertySet, string propertyName)
        {
            var c = propertySet.Compositor;
            var result = c.CreateColorBrush();
            propertySet.InsertColor(propertyName, default);
            var expressionAnimation = c.CreateExpressionAnimation($"our.{propertyName}");
            expressionAnimation.SetReferenceParameter("our", propertySet);
            result.StartAnimation(nameof(result.Color), expressionAnimation);
            return result;
        }

        Brush GetResourceBrush(string resourceName) => (Brush)App.Current.Resources[resourceName];

        Color GetResourceBrushColor(string resourceName) => ((SolidColorBrush)GetResourceBrush(resourceName)).Color;

        void UpdateColors()
        {
            switch (_currentVisualStateName)
            {
                case "":
                case "Normal":
                    SetColors(
                        markers: GetResourceBrushColor("LottieBasicBrush"),
                        thumbFill: GetResourceBrushColor("LottieBasicBrush"),
                        thumbStroke: Colors.Transparent,
                        track: GetResourceBrushColor("SliderTrackFill"),
                        decreaseRectangle: GetResourceBrushColor("LottieBasicBrush"));
                    break;
                case "Disabled":
                    SetColors(
                        markers: Colors.Transparent,
                        thumbFill: GetResourceBrushColor("DisabledBrush"),
                        thumbStroke: Colors.Transparent,
                        track: GetResourceBrushColor("SliderTrackFillDisabled"),
                        decreaseRectangle: GetResourceBrushColor("SliderTrackValueFillDisabled"));
                    break;
                case "Pressed":
                case "PointerOver":
                    SetColors(
                        markers: Colors.White,
                        thumbFill: GetResourceBrushColor("LottieBasicBrush"),
                        thumbStroke: GetResourceBrushColor("LottieBasicBrush"),
                        track: GetResourceBrushColor("SliderTrackFillPointerOver"),
                        decreaseRectangle: GetResourceBrushColor("LottieBasicBrush"));
                    break;
                default:
                    throw new InvalidOperationException();
            }
        }

        void SetColors(Color markers, Color thumbFill, Color thumbStroke, Color track, Color decreaseRectangle)
        {
            _markerBrush.Color = markers;
            _properties.InsertColor("ThumbFillColor", thumbFill);
            _properties.InsertColor("ThumbStrokeColor", thumbStroke);
            _properties.InsertColor("TrackColor", track);
            _properties.InsertColor("DecreaseRectangleColor", decreaseRectangle);
        }

        // Called by our custom VisualStateManager when there is a transition to one of the CommonStates.
        internal void OnSliderVisualStateChange(string stateName)
        {
            _currentVisualStateName = stateName;
            UpdateColors();
        }

        // Returns a single-pixel-wide Rectangle for displaying a marker above or below the track.
        Rectangle CreateMarkerRectangle() => new Rectangle() { Fill = _markerBrush, Width = 1, HorizontalAlignment = HorizontalAlignment.Left };

        void Markers_CollectionChanged(object sender, NotifyCollectionChangedEventArgs e)
        {
            switch (e.Action)
            {
                case NotifyCollectionChangedAction.Add:
                    // Add rectangles to display each marker. There are 2 rectangles - one
                    // that sits above the track, and one that sits below the track.
                    _markersTop.Children.Add(CreateMarkerRectangle());
                    _markersBottom.Children.Add(CreateMarkerRectangle());
                    break;

                case NotifyCollectionChangedAction.Remove:
                    // One marker was removed - remove a rectangle from the top and bottom.
                    _markersTop.Children.RemoveAt(0);
                    _markersBottom.Children.RemoveAt(0);
                    break;

                case NotifyCollectionChangedAction.Move:
                case NotifyCollectionChangedAction.Replace:
                    // Moving and replacing doesn't affect the number of items, so nothing to do.
                    break;

                case NotifyCollectionChangedAction.Reset:
                    // Remove all the rectangles.
                    _markersTop.Children.Clear();
                    _markersBottom.Children.Clear();
                    break;

                default:
                    throw new InvalidOperationException();
            }

            // Force another arrange so that the markers can be set to the correct positions.
            InvalidateArrange();
        }

        // Formats the tooltip text.
        sealed class ThumbTooltipConverter : IValueConverter
        {
            readonly Scrubber _owner;

            internal ThumbTooltipConverter(Scrubber owner)
            {
                _owner = owner;
            }

            object IValueConverter.Convert(object value, Type targetType, object parameter, string language)
            {
                var ownerDiagnostics = _owner._diagnostics;
                if (ownerDiagnostics is null)
                {
                    return string.Empty;
                }

                // Convert the current progress value to a frame number, taking into account the
                // nudge factor, and rounding to 1 decimal place.
                var currentFrame = ownerDiagnostics.GetFrameFromNudgedProgress(_owner.Value);
                return $"{currentFrame.Number:0.#}";
            }

            object IValueConverter.ConvertBack(object value, Type targetType, object parameter, string language)
            {
                throw new NotImplementedException();
            }
        }

        // Intercepts and interprets keys that would normally be used to move the slider, so that
        // the policy for what each key does can be implemented outside of the control.
        sealed class ScrubberNavigationKeyHandler
        {
            readonly Scrubber _owner;
            bool _isMenuPressed;
            bool _isControlPressed;
            bool _isShiftPressed;

            internal static void InterceptKeys(Scrubber owner)
               => new ScrubberNavigationKeyHandler(owner);

            ScrubberNavigationKeyHandler(Scrubber owner)
            {
                _owner = owner;
                owner.PreviewKeyDown += OnKeyDown;
                owner.PreviewKeyUp += OnKeyUp;
            }

            VirtualKeyModifiers GetModifiers()
            {
                var result = VirtualKeyModifiers.None;
                if (_isControlPressed)
                {
                    result |= VirtualKeyModifiers.Control;
                }

                if (_isMenuPressed)
                {
                    result |= VirtualKeyModifiers.Menu;
                }

                if (_isShiftPressed)
                {
                    result |= VirtualKeyModifiers.Shift;
                }

                return result;
            }

            void OnKeyDown(object sender, KeyRoutedEventArgs e)
            {
                switch (e.Key)
                {
                    case VirtualKey.Left:
                    case VirtualKey.Down:
                        if (_owner.IsEnabled)
                        {
                            _owner.OnScrubberLeftKey(GetModifiers());
                            e.Handled = true;
                        }

                        break;

                    case VirtualKey.Right:
                    case VirtualKey.Up:
                        if (_owner.IsEnabled)
                        {
                            _owner.OnScrubberRightKey(GetModifiers());
                            e.Handled = true;
                        }

                        break;

                    case VirtualKey.Control:
                        _isControlPressed = true;
                        break;

                    case VirtualKey.Menu:
                        _isMenuPressed = true;
                        break;

                    case VirtualKey.Shift:
                        _isShiftPressed = true;
                        break;
                }
            }

            void OnKeyUp(object sender, KeyRoutedEventArgs e)
            {
                switch (e.Key)
                {
                    case VirtualKey.Left:
                    case VirtualKey.Right:
                    case VirtualKey.Down:
                    case VirtualKey.Up:
                        e.Handled = true;
                        break;

                    case VirtualKey.Control:
                        _isControlPressed = false;
                        break;

                    case VirtualKey.Menu:
                        _isMenuPressed = false;
                        break;

                    case VirtualKey.Shift:
                        _isShiftPressed = false;
                        break;
                }
            }
        }
    }

    // A VisualStateManager for the Slider so we can track its visual states and update
    // the UI of the Scrubber in sync with the Slider.
    internal sealed class SliderVisualStateManager : VisualStateManager
    {
        // Keep track of the previous state so we don't notify the Scrubber of
        // the same state twice in succession.
        string _previousCommonState = string.Empty;

        protected override bool GoToStateCore(
            Control control,
            FrameworkElement templateRoot,
            string stateName,
            VisualStateGroup group,
            VisualState state,
            bool useTransitions)
        {
            // Find the Scrubber that this VisualStateManager is under.
            var scrubber = GetOwner(control);

            if (group?.Name == "CommonStates")
            {
                var newState = state?.Name;

                // Check whether we have already reported this state.
                if (newState is not null && _previousCommonState != newState)
                {
                    _previousCommonState = newState;
                    scrubber.OnSliderVisualStateChange(newState);
                }
            }

            // The base class does the work.
            return base.GoToStateCore(control, templateRoot, stateName, group, state, useTransitions);
        }

        // Returns the Scrubber that the given object is a descendant of.
        static Scrubber GetOwner(DependencyObject descendant)
        {
            var parent = VisualTreeHelper.GetParent(descendant);
            return parent is Scrubber scrubber ? scrubber : GetOwner(parent);
        }
    }
}<|MERGE_RESOLUTION|>--- conflicted
+++ resolved
@@ -58,28 +58,6 @@
 
         public event TypedEventHandler<Scrubber, ScrubberValueChangedEventArgs>? ValueChanged;
 
-<<<<<<< HEAD
-=======
-        internal LottieVisualDiagnosticsViewModel? DiagnosticsViewModel
-        {
-            get => _diagnostics;
-            set
-            {
-                if (_diagnostics is not null)
-                {
-                    _diagnostics.Markers.CollectionChanged -= Markers_CollectionChanged;
-                }
-
-                _diagnostics = value;
-
-                if (_diagnostics is not null)
-                {
-                    _diagnostics.Markers.CollectionChanged += Markers_CollectionChanged;
-                }
-            }
-        }
-
->>>>>>> 7e6f416c
         public Scrubber()
         {
             this.InitializeComponent();
