--- conflicted
+++ resolved
@@ -4,11 +4,6 @@
 
 ## 6.0.0
 
-<<<<<<< HEAD
-Support for more Adobe After Effects features.
-
-Various bug fixes.
-=======
 Support for ARM64.
 
 The following Adobe After Effects are also supported:
@@ -26,8 +21,6 @@
 * Alpha matte
 
 Lottie-Windows is version-adaptive when animation features require different UAP versions.
-
->>>>>>> 969ef525
 
 ## 5.1.1
 
@@ -97,4 +90,3 @@
 
 
 
-
